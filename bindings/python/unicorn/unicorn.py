# New and improved Unicorn Python bindings by elicn
# based on Nguyen Anh Quynnh's work

from __future__ import annotations
from typing import TYPE_CHECKING, Any, Callable, Iterable, Iterator, Mapping, MutableMapping, Optional, Sequence, Tuple, Type, TypeVar

import ctypes
import functools
import weakref

from . import unicorn_const as uc
from .arch.types import *

__version__ = f'{uc.UC_VERSION_MAJOR}.{uc.UC_VERSION_MINOR}.{uc.UC_VERSION_PATCH}'


class _uc_mem_region(ctypes.Structure):
    _fields_ = (
        ('begin', ctypes.c_uint64),
        ('end',   ctypes.c_uint64),
        ('perms', ctypes.c_uint32),
    )

    @property
    def value(self) -> Tuple[int, int, int]:
        return tuple(getattr(self, fname) for fname, _ in self._fields_)


class uc_tb(ctypes.Structure):
    """"TranslationBlock
    """

    _fields_ = (
        ('pc',     ctypes.c_uint64),
        ('icount', ctypes.c_uint16),
        ('size',   ctypes.c_uint16)
    )


<<<<<<< HEAD
def __load_uc_lib() -> ctypes.CDLL:
    from pathlib import Path, PurePath

    import inspect
    import os
    import pkg_resources
    import sys

    loaded_dlls = set()

    def __load_win_support(path: Path) -> None:
        # Windows DLL in dependency order
        all_dlls = (
            'libwinpthread-1.dll',
            'libgcc_s_seh-1.dll',
            'libgcc_s_dw2-1.dll'
        )

        for dllname in all_dlls:
            if dllname not in loaded_dlls:
                lib_file = path / dllname

                if str(path.parent) == '.' or lib_file.exists():
                    try:
                        ctypes.cdll.LoadLibrary(str(lib_file))
                    except OSError:
                        continue
                    else:
                        loaded_dlls.add(dllname)

    platform = sys.platform

    # Initial attempt: load all dlls globally
    if platform in ('win32', 'cygwin'):
        __load_win_support(Path())

    def _load_lib(path: Path, lib_name: str):
        if platform in ('win32', 'cygwin'):
            __load_win_support(path)

        lib_file = path / lib_name

        try:
            return ctypes.cdll.LoadLibrary(str(lib_file))
        except OSError:
            return None

    # Loading attempts, in order
    # - user-provided environment variable
    # - pkg_resources can get us the path to the local libraries
    # - we can get the path to the local libraries by parsing our filename
    # - global load
    # - python's lib directory

    lib_locations = [
        os.getenv('LIBUNICORN_PATH'),
        pkg_resources.resource_filename(__name__, 'lib'),
        PurePath(inspect.getfile(__load_uc_lib)).parent / 'lib',
        ''
    ] + [PurePath(p) / 'unicorn' / 'lib' for p in sys.path]

    # filter out None elements
    lib_locations = tuple(Path(loc) for loc in lib_locations if loc is not None)

    lib_name = {
        'cygwin' : 'cygunicorn.dll',
        'darwin' : 'libunicorn.2.dylib',
        'linux'  : 'libunicorn.so.2',
        'win32'  : 'unicorn.dll'
    }.get(platform, "libunicorn.so")

    def __attempt_load(libname: str):
        T = TypeVar('T')

        def __pick_first_valid(iter: Iterable[T]) -> Optional[T]:
            """Iterate till encountering a non-None element
            """

            return next((elem for elem in iter if elem is not None), None)

        return __pick_first_valid(_load_lib(loc, libname) for loc in lib_locations)

    lib = __attempt_load(lib_name) or __attempt_load('libunicorn.so')

    if lib is None:
        raise ImportError('Failed to load the Unicorn dynamic library')

    return lib


def __set_lib_prototypes(lib: ctypes.CDLL) -> None:
    """Set up library functions prototypes.

    Args:
        lib: unicorn library instance
    """

    def __set_prototype(fname: str, restype: Type[ctypes._CData], *argtypes: Type[ctypes._CData]) -> None:
        func: Optional[ctypes._FuncPointer] = getattr(lib, fname, None)

        if func is None:
            raise ImportError('Failed to setup function prototypes; make sure you have cleaned your unicorn1 installation')

        func.restype = restype
        func.argtypes = argtypes

    __set_prototype('uc_version', ctypes.c_uint, ctypes.POINTER(ctypes.c_int), ctypes.POINTER(ctypes.c_int))
    __set_prototype('uc_arch_supported', ctypes.c_bool, ctypes.c_int)
    __set_prototype('uc_open', uc_err, ctypes.c_uint, ctypes.c_uint, ctypes.POINTER(uc_engine))
    __set_prototype('uc_close', uc_err, uc_engine)
    __set_prototype('uc_strerror', ctypes.c_char_p, uc_err)
    __set_prototype('uc_errno', uc_err, uc_engine)
    __set_prototype('uc_reg_read', uc_err, uc_engine, ctypes.c_int, ctypes.c_void_p)
    __set_prototype('uc_reg_write', uc_err, uc_engine, ctypes.c_int, ctypes.c_void_p)
    __set_prototype('uc_mem_read', uc_err, uc_engine, ctypes.c_uint64, ctypes.POINTER(ctypes.c_char), ctypes.c_size_t)
    __set_prototype('uc_mem_write', uc_err, uc_engine, ctypes.c_uint64, ctypes.POINTER(ctypes.c_char), ctypes.c_size_t)
    __set_prototype('uc_emu_start', uc_err, uc_engine, ctypes.c_uint64, ctypes.c_uint64, ctypes.c_uint64, ctypes.c_size_t)
    __set_prototype('uc_emu_stop', uc_err, uc_engine)
    __set_prototype('uc_hook_del', uc_err, uc_engine, uc_hook_h)
    __set_prototype('uc_mmio_map', uc_err, uc_engine, ctypes.c_uint64, ctypes.c_size_t, ctypes.c_void_p, ctypes.c_void_p, ctypes.c_void_p, ctypes.c_void_p)
    __set_prototype('uc_mem_map', uc_err, uc_engine, ctypes.c_uint64, ctypes.c_size_t, ctypes.c_uint32)
    __set_prototype('uc_mem_map_ptr', uc_err, uc_engine, ctypes.c_uint64, ctypes.c_size_t, ctypes.c_uint32, ctypes.c_void_p)
    __set_prototype('uc_mem_unmap', uc_err, uc_engine, ctypes.c_uint64, ctypes.c_size_t)
    __set_prototype('uc_mem_protect', uc_err, uc_engine, ctypes.c_uint64, ctypes.c_size_t, ctypes.c_uint32)
    __set_prototype('uc_query', uc_err, uc_engine, ctypes.c_uint32, ctypes.POINTER(ctypes.c_size_t))
    __set_prototype('uc_context_alloc', uc_err, uc_engine, ctypes.POINTER(uc_context))
    __set_prototype('uc_free', uc_err, ctypes.c_void_p)
    __set_prototype('uc_context_save', uc_err, uc_engine, uc_context)
    __set_prototype('uc_context_restore', uc_err, uc_engine, uc_context)
    __set_prototype('uc_context_size', ctypes.c_size_t, uc_engine)
    __set_prototype('uc_context_reg_read', uc_err, uc_context, ctypes.c_int, ctypes.c_void_p)
    __set_prototype('uc_context_reg_write', uc_err, uc_context, ctypes.c_int, ctypes.c_void_p)
    __set_prototype('uc_context_free', uc_err, uc_context)
    __set_prototype('uc_mem_regions', uc_err, uc_engine, ctypes.POINTER(ctypes.POINTER(_uc_mem_region)), ctypes.POINTER(ctypes.c_uint32))
    # https://bugs.python.org/issue42880
    __set_prototype('uc_hook_add', uc_err, uc_engine, ctypes.POINTER(uc_hook_h), ctypes.c_int, ctypes.c_void_p, ctypes.c_void_p, ctypes.c_uint64, ctypes.c_uint64)
    __set_prototype('uc_ctl', uc_err, uc_engine, ctypes.c_int)


uclib = __load_uc_lib()
__set_lib_prototypes(uclib)


# native hook callback signatures
HOOK_INTR_CFUNC         = ctypes.CFUNCTYPE(None, uc_engine, ctypes.c_uint32, ctypes.c_void_p)
HOOK_CODE_CFUNC         = ctypes.CFUNCTYPE(None, uc_engine, ctypes.c_uint64, ctypes.c_size_t, ctypes.c_void_p)
HOOK_MEM_INVALID_CFUNC  = ctypes.CFUNCTYPE(ctypes.c_bool, uc_engine, ctypes.c_int, ctypes.c_uint64, ctypes.c_int, ctypes.c_int64, ctypes.c_void_p)
HOOK_MEM_ACCESS_CFUNC   = ctypes.CFUNCTYPE(None, uc_engine, ctypes.c_int, ctypes.c_uint64, ctypes.c_int, ctypes.c_int64, ctypes.c_void_p)
HOOK_INSN_INVALID_CFUNC = ctypes.CFUNCTYPE(ctypes.c_bool, uc_engine, ctypes.c_void_p)
HOOK_EDGE_GEN_CFUNC     = ctypes.CFUNCTYPE(None, uc_engine, ctypes.POINTER(uc_tb), ctypes.POINTER(uc_tb), ctypes.c_void_p)
HOOK_TCG_OPCODE_CFUNC   = ctypes.CFUNCTYPE(None, uc_engine, ctypes.c_uint64, ctypes.c_uint64, ctypes.c_uint64, ctypes.c_void_p)

# mmio callback signatures
MMIO_READ_CFUNC  = ctypes.CFUNCTYPE(ctypes.c_uint64, uc_engine, ctypes.c_uint64, ctypes.c_int, ctypes.c_void_p)
MMIO_WRITE_CFUNC = ctypes.CFUNCTYPE(None, uc_engine, ctypes.c_uint64, ctypes.c_int, ctypes.c_uint64, ctypes.c_void_p)


=======
def _structure_repr(self):
    return "%s(%s)" % (self.__class__.__name__, ", ".join("%s=%s" % (k, getattr(self, k)) for (k, _) in self._fields_))

class _uc_mem_region(ctypes.Structure):
    _fields_ = [
        ("begin", ctypes.c_uint64),
        ("end",   ctypes.c_uint64),
        ("perms", ctypes.c_uint32),
    ]

    __repr__ = _structure_repr

class uc_tb(ctypes.Structure):
    """"TranslationBlock"""
    _fields_ = [
        ("pc", ctypes.c_uint64),
        ("icount", ctypes.c_uint16),
        ("size", ctypes.c_uint16)
    ]

    __repr__ = _structure_repr

_setup_prototype(_uc, "uc_version", ctypes.c_uint, ctypes.POINTER(ctypes.c_int), ctypes.POINTER(ctypes.c_int))
_setup_prototype(_uc, "uc_arch_supported", ctypes.c_bool, ctypes.c_int)
_setup_prototype(_uc, "uc_open", ucerr, ctypes.c_uint, ctypes.c_uint, ctypes.POINTER(uc_engine))
_setup_prototype(_uc, "uc_close", ucerr, uc_engine)
_setup_prototype(_uc, "uc_strerror", ctypes.c_char_p, ucerr)
_setup_prototype(_uc, "uc_errno", ucerr, uc_engine)
_setup_prototype(_uc, "uc_reg_read", ucerr, uc_engine, ctypes.c_int, ctypes.c_void_p)
_setup_prototype(_uc, "uc_reg_write", ucerr, uc_engine, ctypes.c_int, ctypes.c_void_p)
_setup_prototype(_uc, "uc_mem_read", ucerr, uc_engine, ctypes.c_uint64, ctypes.POINTER(ctypes.c_char), ctypes.c_size_t)
_setup_prototype(_uc, "uc_mem_write", ucerr, uc_engine, ctypes.c_uint64, ctypes.POINTER(ctypes.c_char), ctypes.c_size_t)
_setup_prototype(_uc, "uc_emu_start", ucerr, uc_engine, ctypes.c_uint64, ctypes.c_uint64, ctypes.c_uint64, ctypes.c_size_t)
_setup_prototype(_uc, "uc_emu_stop", ucerr, uc_engine)
_setup_prototype(_uc, "uc_hook_del", ucerr, uc_engine, uc_hook_h)
_setup_prototype(_uc, "uc_mmio_map", ucerr, uc_engine, ctypes.c_uint64, ctypes.c_size_t, ctypes.c_void_p, ctypes.c_void_p, ctypes.c_void_p, ctypes.c_void_p)
_setup_prototype(_uc, "uc_mem_map", ucerr, uc_engine, ctypes.c_uint64, ctypes.c_size_t, ctypes.c_uint32)
_setup_prototype(_uc, "uc_mem_map_ptr", ucerr, uc_engine, ctypes.c_uint64, ctypes.c_size_t, ctypes.c_uint32, ctypes.c_void_p)
_setup_prototype(_uc, "uc_mem_unmap", ucerr, uc_engine, ctypes.c_uint64, ctypes.c_size_t)
_setup_prototype(_uc, "uc_mem_protect", ucerr, uc_engine, ctypes.c_uint64, ctypes.c_size_t, ctypes.c_uint32)
_setup_prototype(_uc, "uc_query", ucerr, uc_engine, ctypes.c_uint32, ctypes.POINTER(ctypes.c_size_t))
_setup_prototype(_uc, "uc_context_alloc", ucerr, uc_engine, ctypes.POINTER(uc_context))
_setup_prototype(_uc, "uc_free", ucerr, ctypes.c_void_p)
_setup_prototype(_uc, "uc_context_save", ucerr, uc_engine, uc_context)
_setup_prototype(_uc, "uc_context_restore", ucerr, uc_engine, uc_context)
_setup_prototype(_uc, "uc_context_size", ctypes.c_size_t, uc_engine)
_setup_prototype(_uc, "uc_context_reg_read", ucerr, uc_context, ctypes.c_int, ctypes.c_void_p)
_setup_prototype(_uc, "uc_context_reg_write", ucerr, uc_context, ctypes.c_int, ctypes.c_void_p)
_setup_prototype(_uc, "uc_context_free", ucerr, uc_context)
_setup_prototype(_uc, "uc_mem_regions", ucerr, uc_engine, ctypes.POINTER(ctypes.POINTER(_uc_mem_region)), ctypes.POINTER(ctypes.c_uint32))
# https://bugs.python.org/issue42880
_setup_prototype(_uc, "uc_hook_add", ucerr, uc_engine, ctypes.POINTER(uc_hook_h), ctypes.c_int, ctypes.c_void_p, ctypes.c_void_p, ctypes.c_uint64, ctypes.c_uint64)
_setup_prototype(_uc, "uc_ctl", ucerr, uc_engine, ctypes.c_int)

UC_HOOK_CODE_CB = ctypes.CFUNCTYPE(None, uc_engine, ctypes.c_uint64, ctypes.c_uint32, ctypes.c_void_p)
UC_HOOK_INSN_INVALID_CB = ctypes.CFUNCTYPE(ctypes.c_bool, uc_engine, ctypes.c_void_p)
UC_HOOK_MEM_INVALID_CB = ctypes.CFUNCTYPE(
    ctypes.c_bool, uc_engine, ctypes.c_int,
    ctypes.c_uint64, ctypes.c_int, ctypes.c_int64, ctypes.c_void_p
)
UC_HOOK_MEM_ACCESS_CB = ctypes.CFUNCTYPE(
    None, uc_engine, ctypes.c_int,
    ctypes.c_uint64, ctypes.c_int, ctypes.c_int64, ctypes.c_void_p
)
UC_HOOK_INTR_CB = ctypes.CFUNCTYPE(
    None, uc_engine, ctypes.c_uint32, ctypes.c_void_p
)
UC_HOOK_INSN_IN_CB = ctypes.CFUNCTYPE(
    ctypes.c_uint32, uc_engine, ctypes.c_uint32, ctypes.c_int, ctypes.c_void_p
)
UC_HOOK_INSN_OUT_CB = ctypes.CFUNCTYPE(
    None, uc_engine, ctypes.c_uint32,
    ctypes.c_int, ctypes.c_uint32, ctypes.c_void_p
)
UC_HOOK_INSN_SYSCALL_CB = ctypes.CFUNCTYPE(None, uc_engine, ctypes.c_void_p)
UC_HOOK_INSN_SYS_CB = ctypes.CFUNCTYPE(ctypes.c_uint32, uc_engine, ctypes.c_int, ctypes.c_void_p, ctypes.c_void_p)
UC_HOOK_INSN_CPUID_CB = ctypes.CFUNCTYPE(ctypes.c_uint32, uc_engine, ctypes.c_void_p)
UC_MMIO_READ_CB = ctypes.CFUNCTYPE(
    ctypes.c_uint64, uc_engine, ctypes.c_uint64, ctypes.c_int, ctypes.c_void_p
)
UC_MMIO_WRITE_CB = ctypes.CFUNCTYPE(
    None, uc_engine, ctypes.c_uint64, ctypes.c_int, ctypes.c_uint64, ctypes.c_void_p
)
UC_HOOK_EDGE_GEN_CB = ctypes.CFUNCTYPE(
    None, uc_engine, ctypes.POINTER(uc_tb), ctypes.POINTER(uc_tb), ctypes.c_void_p
)
UC_HOOK_TCG_OPCODE_CB = ctypes.CFUNCTYPE(
    None, uc_engine, ctypes.c_uint64, ctypes.c_uint64, ctypes.c_uint64, ctypes.c_uint32, ctypes.c_void_p
)

# access to error code via @errno of UcError
>>>>>>> e88264c6
class UcError(Exception):
    """Unicorn base exception.

    Error context is specified through `errno` and `args`.
    """

    def __init__(self, errno: int, *args):
        super().__init__(*args)

        self.errno = errno

    def __str__(self) -> str:
        return uclib.uc_strerror(self.errno).decode('ascii')


def uc_version() -> Tuple[int, int, int]:
    """Retrieve Unicorn library version.

    Returns: a tuple containing major, minor and a combined verion number
    """

    major = ctypes.c_int()
    minor = ctypes.c_int()

    combined = uclib.uc_version(
        ctypes.byref(major),
        ctypes.byref(minor)
    )

    return (major.value, minor.value, combined)


def version_bind() -> Tuple[int, int, int]:
    """Retrieve Unicorn bindings version.

    Returns: a tuple containing major, minor and a combined verion number
    """

    major = uc.UC_API_MAJOR
    minor = uc.UC_API_MINOR

    combined = (major << 8) + minor

    return (major, minor, combined)


def uc_arch_supported(atype: int) -> bool:
    """Check whether Unicorn library supports a particular arch.
    """

    return bool(uclib.uc_arch_supported(atype))


def debug() -> str:
    """Get verbose verion string.
    """

    archs = (
        ('arm',     uc.UC_ARCH_ARM),
        ('arm64',   uc.UC_ARCH_ARM64),
        ('mips',    uc.UC_ARCH_MIPS),
        ('x86',     uc.UC_ARCH_X86),
        ('ppc',     uc.UC_ARCH_PPC),
        ('sparc',   uc.UC_ARCH_SPARC),
        ('m68k',    uc.UC_ARCH_M68K),
        ('riscv',   uc.UC_ARCH_RISCV),
        ('s390x',   uc.UC_ARCH_S390X),
        ('tricore', uc.UC_ARCH_TRICORE)
    )

    all_archs = ''.join(f'-{name}' for name, atype in archs if uc_arch_supported(atype))
    lib_maj, lib_min, _ = uc_version()
    bnd_maj, bnd_min, _ = version_bind()

    return f'python-{all_archs}-c{lib_maj}.{lib_min}-b{bnd_maj}.{bnd_min}'


if TYPE_CHECKING:
    # _FuncPointer is not recognized at runtime; use it only for type annotation
    _CFP = TypeVar('_CFP', bound=ctypes._FuncPointer)


def uccallback(functype: Type[_CFP]):
    """Unicorn callback decorator.

    Wraps a Python function meant to be dispatched by Unicorn as a hook callback.
    The function call is wrapped with an exception guard to catch and record
    exceptions thrown during hook handling.

    If an exception occurs, it is saved to the Uc object and emulation is stopped.
    """

    def decorate(func) -> _CFP:

        @functools.wraps(func)
        def wrapper(uc: Uc, *args, **kwargs):
            try:
                return func(uc, *args, **kwargs)
            except Exception as e:
                # If multiple hooks raise exceptions, just use the first one
                if uc._hook_exception is None:
                    uc._hook_exception = e

                uc.emu_stop()

        return ctypes.cast(functype(wrapper), functype)

    return decorate


class RegStateManager:
    """Registers state manager.

    Designed as a mixin class; not to be instantiated directly.
    Some methods must be implemented by mixin instances
    """

    _DEFAULT_REGTYPE = ctypes.c_uint64

    def _do_reg_read(self, reg_id: int, reg_obj) -> int:
        """Private register read implementation.
        Must be implemented by the mixin object
        """
<<<<<<< HEAD
=======
        try:
            return func(self, *args, **kwargs)
        except Exception as e:
            # If multiple hooks raise exceptions, just use the first one
            if self._hook_exception is None:
                self._hook_exception = e

            self.emu_stop()

    return wrapper


class uc_arm_cp_reg(ctypes.Structure):
    """ARM coprocessors registers for instructions MRC, MCR, MRRC, MCRR"""
    _fields_ = [
        ("cp", ctypes.c_uint32),
        ("is64", ctypes.c_uint32),
        ("sec", ctypes.c_uint32),
        ("crn", ctypes.c_uint32),
        ("crm", ctypes.c_uint32),
        ("opc1", ctypes.c_uint32),
        ("opc2", ctypes.c_uint32),
        ("val", ctypes.c_uint64)
    ]

    __repr__ = _structure_repr

class uc_arm64_cp_reg(ctypes.Structure):
    """ARM64 coprocessors registers for instructions MRS, MSR"""
    _fields_ = [
        ("crn", ctypes.c_uint32),
        ("crm", ctypes.c_uint32),
        ("op0", ctypes.c_uint32),
        ("op1", ctypes.c_uint32),
        ("op2", ctypes.c_uint32),
        ("val", ctypes.c_uint64)
    ]

    __repr__ = _structure_repr

class uc_x86_mmr(ctypes.Structure):
    """Memory-Management Register for instructions IDTR, GDTR, LDTR, TR."""
    _fields_ = [
        ("selector", ctypes.c_uint16),  # not used by GDTR and IDTR
        ("base", ctypes.c_uint64),      # handle 32 or 64 bit CPUs
        ("limit", ctypes.c_uint32),
        ("flags", ctypes.c_uint32),     # not used by GDTR and IDTR
    ]

    __repr__ = _structure_repr

class uc_x86_msr(ctypes.Structure):
    _fields_ = [
        ("rid", ctypes.c_uint32),
        ("value", ctypes.c_uint64),
    ]

    __repr__ = _structure_repr

class uc_x86_float80(ctypes.Structure):
    """Float80"""
    _fields_ = [
        ("mantissa", ctypes.c_uint64),
        ("exponent", ctypes.c_uint16),
    ]

    __repr__ = _structure_repr

class uc_x86_xmm(ctypes.Structure):
    """128-bit xmm register"""
    _fields_ = [
        ("low_qword", ctypes.c_uint64),
        ("high_qword", ctypes.c_uint64),
    ]

    __repr__ = _structure_repr

class uc_x86_ymm(ctypes.Structure):
    """256-bit ymm register"""
    _fields_ = [
        ("first_qword", ctypes.c_uint64),
        ("second_qword", ctypes.c_uint64),
        ("third_qword", ctypes.c_uint64),
        ("fourth_qword", ctypes.c_uint64),
    ]

    __repr__ = _structure_repr

class uc_arm64_neon128(ctypes.Structure):
    """128-bit neon register"""
    _fields_ = [
        ("low_qword", ctypes.c_uint64),
        ("high_qword", ctypes.c_uint64),
    ]

    __repr__ = _structure_repr

# Subclassing ref to allow property assignment.
class UcRef(weakref.ref):
    pass

# This class tracks Uc instance destruction and releases handles.
class UcCleanupManager(object):
    def __init__(self):
        self._refs = {}

    def register(self, uc):
        ref = UcRef(uc, self._finalizer)
        ref._uch = uc._uch
        ref._class = uc.__class__
        self._refs[id(ref)] = ref

    def _finalizer(self, ref):
        # note: this method must be completely self-contained and cannot have any references
        # to anything else in this module.
        #
        # This is because it may be called late in the Python interpreter's shutdown phase, at
        # which point the module's variables may already have been deinitialized and set to None.
        #
        # Not respecting that can lead to errors such as:
        #     Exception AttributeError:
        #       "'NoneType' object has no attribute 'release_handle'"
        #       in <bound method UcCleanupManager._finalizer of
        #       <unicorn.unicorn.UcCleanupManager object at 0x7f0bb83e4310>> ignored
        #
        # For that reason, we do not try to access the `Uc` class directly here but instead use
        # the saved `._class` reference.
        del self._refs[id(ref)]
        ref._class.release_handle(ref._uch)
>>>>>>> e88264c6

        raise NotImplementedError

    def _do_reg_write(self, reg_id: int, reg_obj) -> int:
        """Private register write implementation.
        Must be implemented by the mixin object
        """

        raise NotImplementedError

    def _reg_read(self, reg_id: int, regtype, *args):
        """Register read helper method.
        """

        reg = regtype(*args)
        status = self._do_reg_read(reg_id, ctypes.byref(reg))

        if status != uc.UC_ERR_OK:
            raise UcError(status, reg_id)

        return reg.value

    def _reg_write(self, reg_id: int, regtype: Type, value) -> None:
        """Register write helper method.
        """

        reg = regtype.from_value(value) if issubclass(regtype, UcReg) else regtype(value)
        status = self._do_reg_write(reg_id, ctypes.byref(reg))

        if status != uc.UC_ERR_OK:
            raise UcError(status, reg_id)

    def reg_read(self, reg_id: int, aux: Any = None):
        """Read architectural register value.

        Args:
            reg_id : register identifier (architecture-specific enumeration)
            aux    : auxiliary data (register specific)

        Returns: register value (register-specific format)

        Raises: `UcError` in case of invalid register id or auxiliary data
        """

        return self._reg_read(reg_id, self._DEFAULT_REGTYPE)

    def reg_write(self, reg_id: int, value) -> None:
        """Write to architectural register.

        Args:
            reg_id : register identifier (architecture-specific enumeration)
            value  : value to write (register-specific format)

        Raises: `UcError` in case of invalid register id or value format
        """

        self._reg_write(reg_id, self._DEFAULT_REGTYPE, value)


def ucsubclass(cls):
    """Uc subclass decorator.

    Use it to decorate user-defined Uc subclasses.

    Example:
    >>> @ucsubclass
    ... class Pegasus(Uc):
    ...     '''A Unicorn impl with wings
    ...     '''
    ...     pass
    """

    # to maintain proper inheritance for user-defined Uc subclasses, the Uc
    # base class is replaced with the appropriate Uc pre-defined subclass on
    # first instantiation.
    #
    # for example, if the Pegasus class from the example above instantiates
    # with Intel arch and 64-bit mode, the Pegasus class will be modified to
    # inherit from UcIntel and only then Uc, instead of Uc directly. that is:
    # Pegasus -> UcIntel -> Uc -> RegStateManager -> object
    #
    # note that all Pegasus subclasses will have the same inheritence chain,
    # regardless of the arch and mode the might use to initialize.

    def __replace(seq: Tuple, item, repl) -> Tuple:
        if item not in seq:
            return seq

        i = seq.index(item)

        return seq[:i] + tuple([repl]) + seq[i + 1:]

    def __new_uc_subclass(cls, arch: int, mode: int):
        # resolve the appropriate Uc subclass
        subcls = Uc.__new__(cls, arch, mode)

        # set the resolved subclass as base class instead of Uc (if there)
        cls.__bases__ = __replace(cls.__bases__, Uc, type(subcls))

        return object.__new__(cls)

    setattr(cls, '__new__', __new_uc_subclass)

    return cls


class Uc(RegStateManager):
    """Unicorn Engine class.
    """

    @staticmethod
    def __is_compliant() -> bool:
        """Checks whether Unicorn binding version complies with Unicorn library.

        Returns: `True` if versions match, `False` otherwise
        """

        uc_maj, uc_min, _ = uc_version()
        bnd_maj, bnd_min, _ = version_bind()

        return (uc_maj, uc_min) == (bnd_maj, bnd_min)

    def __new__(cls, arch: int, mode: int):
        # verify version compatibility with the core before doing anything
        if not Uc.__is_compliant():
            raise UcError(uc.UC_ERR_VERSION)

        import importlib

        def __uc_subclass(pkgname: str, clsname: str):
            """Use a lazy subclass instantiation to avoid importing unnecessary arch
            classes.
            """

            def __wrapped() -> Type[Uc]:
                archmod = importlib.import_module(f'.arch.{pkgname}', f'unicorn')

                return getattr(archmod, clsname)

            return __wrapped

        def __uc_generic():
            return Uc

        wrapped: Callable[[], Type[Uc]] = {
            uc.UC_ARCH_ARM     : __uc_subclass('arm', 'UcAArch32'),
            uc.UC_ARCH_ARM64   : __uc_subclass('arm64', 'UcAArch64'),
            uc.UC_ARCH_MIPS    : __uc_generic,
            uc.UC_ARCH_X86     : __uc_subclass('intel', 'UcIntel'),
            uc.UC_ARCH_PPC     : __uc_generic,
            uc.UC_ARCH_SPARC   : __uc_generic,
            uc.UC_ARCH_M68K    : __uc_generic,
            uc.UC_ARCH_RISCV   : __uc_generic,
            uc.UC_ARCH_S390X   : __uc_generic,
            uc.UC_ARCH_TRICORE : __uc_generic
        }[arch]

        subclass = wrapped()

        # return the appropriate unicorn subclass type
        return super(Uc, cls).__new__(subclass)

    def __init__(self, arch: int, mode: int) -> None:
        """Initialize a Unicorn engine instance.

        Args:
            arch: emulated architecture identifier (see UC_ARCH_* constants)
            mode: emulated processor mode (see UC_MODE_* constants)
        """

        self._arch = arch
        self._mode = mode

        # initialize the unicorn instance
        self._uch = uc_engine()
        status = uclib.uc_open(arch, mode, ctypes.byref(self._uch))

        if status != uc.UC_ERR_OK:
            self._uch = None
            raise UcError(status)

        # we have to keep a reference to the callbacks so they do not get gc-ed
        # see: https://docs.python.org/3/library/ctypes.html#callback-functions
        self._callbacks: MutableMapping[int, ctypes._FuncPointer] = {}
        self._mmio_callbacks: MutableMapping[Tuple[int, int], Tuple[Optional[MMIO_READ_CFUNC], Optional[MMIO_WRITE_CFUNC]]] = {}

        self._hook_exception: Optional[Exception] = None

        # create a finalizer object that will apropriately free up resources when
        # this instance undergoes garbage collection.
        self.__finalizer = weakref.finalize(self, Uc.release_handle, self._uch)

    @staticmethod
    def release_handle(uch: uc_engine) -> None:
        # this method and its arguments must not have any reference to the Uc instance being
        # destroyed. namely, this method cannot be a bound method.

        if uch:
            try:
                status = uclib.uc_close(uch)

            # _uc might be pulled from under our feet
            except:
                pass

            else:
                if status != uc.UC_ERR_OK:
                    raise UcError(status)

    ###########################
    #  Emulation controllers  #
    ###########################

    def emu_start(self, begin: int, until: int, timeout: int = 0, count: int = 0) -> None:
        """Start emulation from a specified address to another.

        Args:
            begin   : emulation starting address
            until   : emulation ending address
            timeout : limit emulation to a certain amount of time (milliseconds)
            count   : limit emulation to a certain amount of instructions

        Raises:
            `UcError`   : in case emulation could not be started properly
            `Exception` : in case an error has been encountered during emulation
        """

        self._hook_exception = None
        status = uclib.uc_emu_start(self._uch, begin, until, timeout, count)

        if status != uc.UC_ERR_OK:
            raise UcError(status)

        if self._hook_exception is not None:
            raise self._hook_exception

    def emu_stop(self) -> None:
        """Stop emulation.

        Raises: `UcError` in case emulation could not be stopped properly
        """

        status = uclib.uc_emu_stop(self._uch)

        if status != uc.UC_ERR_OK:
            raise UcError(status)

    ###########################
    #  CPU state accessors    #
    ###########################

    def _do_reg_read(self, reg_id: int, reg_obj) -> int:
        """Private register read implementation.
        Do not call directly.
        """

        return uclib.uc_reg_read(self._uch, reg_id, reg_obj)

    def _do_reg_write(self, reg_id: int, reg_obj) -> int:
        """Private register write implementation.
        Do not call directly.
        """

        return uclib.uc_reg_write(self._uch, reg_id, reg_obj)

    ###########################
    #  Memory management      #
    ###########################

    def mem_map(self, address: int, size: int, perms: int = uc.UC_PROT_ALL) -> None:
        """Map a memory range.

        Args:
            address : range base address
            size    : range size (in bytes)
            perms   : access protection bitmask

        Raises: `UcError` in case memory could not be mapped
        """

        assert (perms & ~uc.UC_PROT_ALL) == 0, 'unexpected perms bitmask'

        status = uclib.uc_mem_map(self._uch, address, size, perms)

        if status != uc.UC_ERR_OK:
            raise UcError(status)

    def mem_map_ptr(self, address: int, size: int, perms: int, ptr: int) -> None:
        """Map a memory range and point to existing data on host memory.

        Args:
            address : range base address
            size    : range size (in bytes)
            perms   : access protection bitmask
            ptr     : address of data on host memory

        Raises: `UcError` in case memory could not be mapped
        """

        assert (perms & ~uc.UC_PROT_ALL) == 0, 'unexpected perms bitmask'

        status = uclib.uc_mem_map_ptr(self._uch, address, size, perms, ptr)

        if status != uc.UC_ERR_OK:
            raise UcError(status)

    def mem_unmap(self, address: int, size: int) -> None:
        """Reclaim a mapped memory range.

        Args:
            address : range base address
            size    : range size (in bytes)

        Raises: `UcError` in case memory could not be unmapped
        """

        status = uclib.uc_mem_unmap(self._uch, address, size)

        if status != uc.UC_ERR_OK:
            raise UcError(status)

        # TODO: this is where mmio callbacks need to be released from cache,
        # but we cannot tell whether this is an mmio range. also, memory ranges
        # might be splitted by 'map_protect' after they were mapped, so the
        # (start, end) tuple may not be suitable for retrieving the callbacks.
        #
        # here we try to do that on a best-effort basis:

        rng = (address, address + size)

        if rng in self._mmio_callbacks:
            del self._mmio_callbacks[rng]

    def mem_protect(self, address: int, size: int, perms: int = uc.UC_PROT_ALL) -> None:
        """Modify access protection bitmask of a mapped memory range.

        Args:
            address : range base address
            size    : range size (in bytes)
            perms   : new access protection bitmask

        Raises: `UcError` in case access protection bitmask could not be changed
        """

        assert (perms & ~uc.UC_PROT_ALL) == 0, 'unexpected perms bitmask'

        status = uclib.uc_mem_protect(self._uch, address, size, perms)

        if status != uc.UC_ERR_OK:
            raise UcError(status)

    def mmio_map(self, address: int, size: int,
            read_cb: Optional[UC_MMIO_READ_TYPE], user_data_read: Any,
            write_cb: Optional[UC_MMIO_WRITE_TYPE], user_data_write: Any) -> None:

        @uccallback(MMIO_READ_CFUNC)
        def __mmio_map_read_cb(handle: int, offset: int, size: int, key: int) -> int:
            assert read_cb is not None

            return read_cb(self, offset, size, user_data_read)

        @uccallback(MMIO_WRITE_CFUNC)
        def __mmio_map_write_cb(handle: int, offset: int, size: int, value: int, key: int) -> None:
            assert write_cb is not None

            write_cb(self, offset, size, value, user_data_write)

        read_cb_fptr = read_cb and __mmio_map_read_cb
        write_cb_fptr = write_cb and __mmio_map_write_cb

        status = uclib.uc_mmio_map(self._uch, address, size, read_cb_fptr, 0, write_cb_fptr, 0)

        if status != uc.UC_ERR_OK:
            raise UcError(status)

        # hold a reference to mmio callbacks
        rng = (address, address + size)

        self._mmio_callbacks[rng] = (read_cb_fptr, write_cb_fptr)

    def mem_regions(self) -> Iterator[Tuple[int, int, int]]:
        """Iterate through mapped memory regions.

        Returns: an iterator whose elements contain begin, end and perms  properties of each range

        Raises: `UcError` in case an itnernal error has been encountered
        """

        regions = ctypes.POINTER(_uc_mem_region)()
        count = ctypes.c_uint32()
        status = uclib.uc_mem_regions(self._uch, ctypes.byref(regions), ctypes.byref(count))

        if status != uc.UC_ERR_OK:
            raise UcError(status)

        try:
            for i in range(count.value):
                yield regions[i].value

        finally:
            uclib.uc_free(regions)

    def mem_read(self, address: int, size: int) -> bytearray:
        """Read data from emulated memory subsystem.

        Args:
            address : source memory location
            size    : amount of bytes to read

        Returns: data bytes

        Raises: `UcError` in case of an invalid memory access
        """

        data = ctypes.create_string_buffer(size)
        status = uclib.uc_mem_read(self._uch, address, data, size)

        if status != uc.UC_ERR_OK:
            raise UcError(status, address, size)

        return bytearray(data)

    def mem_write(self, address: int, data: bytes) -> None:
        """Write data to emulated memory subsystem.

        Args:
            address : target memory location
            data    : data bytes to write

        Raises: `UcError` in case of an invalid memory access
        """

        size = len(data)
        status = uclib.uc_mem_write(self._uch, address, data, size)

        if status != uc.UC_ERR_OK:
            raise UcError(status, address, size)

    ###########################
    #  Event hooks management #
    ###########################

    def __do_hook_add(self, htype: int, fptr: ctypes._FuncPointer, begin: int, end: int, *args: ctypes.c_int) -> int:
        handle = uc_hook_h()

        # TODO: we do not need a callback counter to reference the callback and user data anymore,
        # so just pass a dummy value. that value will become the unused 'key' argument
        dummy = 0

        status = uclib.uc_hook_add(
            self._uch,
            ctypes.byref(handle),
            htype,
            fptr,
            ctypes.cast(dummy, ctypes.c_void_p),
            ctypes.c_uint64(begin),
            ctypes.c_uint64(end),
            *args
        )

<<<<<<< HEAD
=======
    @_catch_hook_exception
    def _hook_tcg_op_cb(self, handle, address, arg1, arg2, size, user_data):
        (cb, data) = self._callbacks[user_data]
        cb(self, address, arg1, arg2, size, user_data)

    @_catch_hook_exception
    def _hook_edge_gen_cb(self, handle, cur, prev, user_data):
        (cb, data) = self._callbacks[user_data]
        cb(self, cur.contents, prev.contents, user_data)

    @_catch_hook_exception
    def _hookcode_cb(self, handle, address, size, user_data):
        # call user's callback with self object
        (cb, data) = self._callbacks[user_data]
        cb(self, address, size, data)

    @_catch_hook_exception
    def _hook_mem_invalid_cb(self, handle, access, address, size, value, user_data):
        # call user's callback with self object
        (cb, data) = self._callbacks[user_data]
        return cb(self, access, address, size, value, data)

    @_catch_hook_exception
    def _hook_mem_access_cb(self, handle, access, address, size, value, user_data):
        # call user's callback with self object
        (cb, data) = self._callbacks[user_data]
        cb(self, access, address, size, value, data)

    @_catch_hook_exception
    def _hook_intr_cb(self, handle, intno, user_data):
        # call user's callback with self object
        (cb, data) = self._callbacks[user_data]
        cb(self, intno, data)

    @_catch_hook_exception
    def _hook_insn_invalid_cb(self, handle, user_data):
        # call user's callback with self object
        (cb, data) = self._callbacks[user_data]
        return cb(self, data)

    @_catch_hook_exception
    def _hook_insn_in_cb(self, handle, port, size, user_data):
        # call user's callback with self object
        (cb, data) = self._callbacks[user_data]
        return cb(self, port, size, data)

    @_catch_hook_exception
    def _hook_insn_sys_cb(self, handle, reg, pcp_reg, user_data):
        cp_reg = ctypes.cast(pcp_reg, ctypes.POINTER(uc_arm64_cp_reg)).contents

        (cb, data) = self._callbacks[user_data]

        return cb(self, reg, cp_reg, data)

    @_catch_hook_exception
    def _hook_insn_out_cb(self, handle, port, size, value, user_data):
        # call user's callback with self object
        (cb, data) = self._callbacks[user_data]
        cb(self, port, size, value, data)

    @_catch_hook_exception
    def _hook_insn_syscall_cb(self, handle, user_data):
        # call user's callback with self object
        (cb, data) = self._callbacks[user_data]
        cb(self, data)

    @_catch_hook_exception
    def _hook_insn_cpuid_cb(self, handle: int, user_data: int) -> int:
        # call user's callback with self object
        (cb, data) = self._callbacks[user_data]
        return cb(self, data)

    def ctl(self, control: int, *args):
        status = _uc.uc_ctl(self._uch, control, *args)
>>>>>>> e88264c6
        if status != uc.UC_ERR_OK:
            raise UcError(status)

        # hold a reference to the funcion pointer to prevent it from being gc-ed
        self._callbacks[handle.value] = fptr

        return handle.value

    def hook_add(self, htype: int, callback: Callable, user_data: Any = None, begin: int = 1, end: int = 0, aux1: int = 0, aux2: int = 0) -> int:
        """Hook emulated events of a certain type.

        Args:
            htype     : event type(s) to hook (see UC_HOOK_* constants)
            callback  : a method to call each time the hooked event occurs
            user_data : an additional context to pass to the callback when it is called
            begin     : address where hook scope starts
            end       : address where hook scope ends
            aux1      : auxiliary parameter; needed for some hook types
            aux2      : auxiliary parameter; needed for some hook types

        Returns: hook handle

        Raises: `UcError` in case of an invalid htype value
        """

        def __hook_intr():
            @uccallback(HOOK_INTR_CFUNC)
            def __hook_intr_cb(handle: int, intno: int, key: int):
                callback(self, intno, user_data)

            return __hook_intr_cb,

        def __hook_insn():
            # each arch is expected to overload hook_add and implement this handler on their own.
            # if we got here, it means this particular architecture does not support hooking any
            # instruction and so we fail
            raise UcError(uc.UC_ERR_ARG)

        def __hook_code():
            @uccallback(HOOK_CODE_CFUNC)
            def __hook_code_cb(handle: int, address: int, size: int, key: int):
                callback(self, address, size, user_data)

            return __hook_code_cb,

        def __hook_invalid_mem():
            @uccallback(HOOK_MEM_INVALID_CFUNC)
            def __hook_mem_invalid_cb(handle: int, access: int, address: int, size: int, value: int, key: int) -> bool:
                return callback(self, access, address, size, value, user_data)

            return __hook_mem_invalid_cb,

        def __hook_mem():
            @uccallback(HOOK_MEM_ACCESS_CFUNC)
            def __hook_mem_access_cb(handle: int, access: int, address: int, size: int, value: int, key: int) -> None:
                callback(self, access, address, size, value, user_data)

            return __hook_mem_access_cb,

        def __hook_invalid_insn():
            @uccallback(HOOK_INSN_INVALID_CFUNC)
            def __hook_insn_invalid_cb(handle: int, key: int) -> bool:
                return callback(self, user_data)

            return __hook_insn_invalid_cb,

        def __hook_edge_gen():
            @uccallback(HOOK_EDGE_GEN_CFUNC)
            def __hook_edge_gen_cb(handle: int, cur: ctypes._Pointer[uc_tb], prev: ctypes._Pointer[uc_tb], key: int):
                callback(self, cur.contents, prev.contents, user_data)

            return __hook_edge_gen_cb,

        def __hook_tcg_opcode():
            @uccallback(HOOK_TCG_OPCODE_CFUNC)
            def __hook_tcg_op_cb(handle: int, address: int, arg1: int, arg2: int, key: int):
                callback(self, address, arg1, arg2, user_data)

            opcode = ctypes.c_int(aux1)
            flags = ctypes.c_int(aux2)

            return __hook_tcg_op_cb, opcode, flags

        handlers: Mapping[int, Callable[[], Tuple]] = {
            uc.UC_HOOK_INTR               : __hook_intr,
            uc.UC_HOOK_INSN               : __hook_insn,
            uc.UC_HOOK_CODE               : __hook_code,
            uc.UC_HOOK_BLOCK              : __hook_code,
            uc.UC_HOOK_MEM_READ_UNMAPPED  : __hook_invalid_mem,
            uc.UC_HOOK_MEM_WRITE_UNMAPPED : __hook_invalid_mem,
            uc.UC_HOOK_MEM_FETCH_UNMAPPED : __hook_invalid_mem,
            uc.UC_HOOK_MEM_READ_PROT      : __hook_invalid_mem,
            uc.UC_HOOK_MEM_WRITE_PROT     : __hook_invalid_mem,
            uc.UC_HOOK_MEM_FETCH_PROT     : __hook_invalid_mem,
            uc.UC_HOOK_MEM_READ           : __hook_mem,
            uc.UC_HOOK_MEM_WRITE          : __hook_mem,
            uc.UC_HOOK_MEM_FETCH          : __hook_mem,
            # uc.UC_HOOK_MEM_READ_AFTER
            uc.UC_HOOK_INSN_INVALID       : __hook_invalid_insn,
            uc.UC_HOOK_EDGE_GENERATED     : __hook_edge_gen,
            uc.UC_HOOK_TCG_OPCODE         : __hook_tcg_opcode
        }

        # the same callback may be registered for multiple hook types if they
        # share the same handling method. here we iterate through htype set bits
        # and collect all unique handlers it refers to (no duplicates)
        matched = set(handlers.get(1 << n) for n in range(32) if htype & (1 << n))

        # the set of matched handlers is expected to include exactly one element.
        # more than one member indicates that htype refers to more than one handler
        # at the same time, whereas callbacks cannot be assigned to different handlers.
        # an empty set indicates a matching handler was not found, probably due to
        # an invalid htype value
        if len(matched) != 1:
            raise UcError(uc.UC_ERR_ARG)

        handler = matched.pop()

        # a None element indicates that htype has an unrecognized bit set
        if handler is None:
            raise UcError(uc.UC_ERR_ARG)

        fptr, *aux = handler()

        return self.__do_hook_add(htype, fptr, begin, end, *aux)

    def hook_del(self, handle: int) -> None:
        """Remove an existing hook.

        Args:
            handle: hook handle
        """

        h = uc_hook_h(handle)
        status = uclib.uc_hook_del(self._uch, h)

        if status != uc.UC_ERR_OK:
            raise UcError(status)

        del self._callbacks[handle]

    def query(self, prop: int) -> int:
        """Query an internal Unicorn property.

        Args:
            prop: property identifier (see: UC_QUERY_* constants)

        Returns: property value
        """

        result = ctypes.c_size_t()
        status = uclib.uc_query(self._uch, prop, ctypes.byref(result))

        if status != uc.UC_ERR_OK:
            raise UcError(status, prop)

        return result.value

    def context_save(self) -> UcContext:
        context = UcContext(self._uch, self._arch, self._mode)
        status = uclib.uc_context_save(self._uch, context.context)

        if status != uc.UC_ERR_OK:
            raise UcError(status)

        return context

    def context_update(self, context: UcContext) -> None:
        status = uclib.uc_context_save(self._uch, context.context)

        if status != uc.UC_ERR_OK:
            raise UcError(status)

    def context_restore(self, context: UcContext) -> None:
        status = uclib.uc_context_restore(self._uch, context.context)

        if status != uc.UC_ERR_OK:
            raise UcError(status)

    @staticmethod
    def __ctl_encode(ctl: int, op: int, nargs: int) -> int:
        assert nargs and (nargs & ~0b1111) == 0
        assert op and (op & ~0b11) == 0

        return (op << 30) | (nargs << 26) | ctl

    def ctl(self, ctl: int, op: int, *args):
        code = Uc.__ctl_encode(ctl, op, len(args))

        status = uclib.uc_ctl(self._uch, code, *args)

        if status != uc.UC_ERR_OK:
            raise UcError(status)

    Arg = Tuple[Type, Optional[int]]

    def __ctl_r(self, ctl: int, arg0: Arg):
        atype, _ = arg0
        carg = atype()

        self.ctl(ctl, uc.UC_CTL_IO_READ, ctypes.byref(carg))

        return carg.value

    def __ctl_w(self, ctl: int, *args: Arg):
        cargs = (atype(avalue) for atype, avalue in args)

        self.ctl(ctl, uc.UC_CTL_IO_WRITE, *cargs)

    def __ctl_wr(self, ctl: int, arg0: Arg, arg1: Arg):
        atype, avalue = arg0
        carg0 = atype(avalue)

        atype, _ = arg1
        carg1 = atype()

        self.ctl(ctl, uc.UC_CTL_IO_READ_WRITE, carg0, ctypes.byref(carg1))

        return carg1

    def ctl_get_mode(self) -> int:
        return self.__ctl_r(uc.UC_CTL_UC_MODE,
            (ctypes.c_int, None)
        )

    def ctl_get_page_size(self) -> int:
        return self.__ctl_r(uc.UC_CTL_UC_PAGE_SIZE,
            (ctypes.c_uint32, None)
        )

    def ctl_set_page_size(self, val: int) -> None:
        self.__ctl_w(uc.UC_CTL_UC_PAGE_SIZE,
            (ctypes.c_uint32, val)
        )

    def ctl_get_arch(self) -> int:
        return self.__ctl_r(uc.UC_CTL_UC_ARCH,
            (ctypes.c_int, None)
        )

    def ctl_get_timeout(self) -> int:
        return self.__ctl_r(uc.UC_CTL_UC_TIMEOUT,
            (ctypes.c_uint64, None)
        )

    def ctl_exits_enabled(self, val: bool) -> None:
        self.__ctl_w(uc.UC_CTL_UC_USE_EXITS,
            (ctypes.c_int, val)
        )

    def ctl_get_exits_cnt(self) -> int:
        return self.__ctl_r(uc.UC_CTL_UC_EXITS_CNT,
            (ctypes.c_size_t, None)
        )

    def ctl_get_exits(self) -> Sequence[int]:
        count = self.ctl_get_exits_cnt()
        arr = (ctypes.c_uint64 * count)()

        self.ctl(uc.UC_CTL_UC_EXITS, uc.UC_CTL_IO_READ, ctypes.cast(arr, ctypes.c_void_p), ctypes.c_size_t(count))

        return tuple(i for i in arr)

    def ctl_set_exits(self, exits: Sequence[int]) -> None:
        arr = (ctypes.c_uint64 * len(exits))()

        for idx, exit in enumerate(exits):
            arr[idx] = exit

        self.ctl(uc.UC_CTL_UC_EXITS, uc.UC_CTL_IO_WRITE, ctypes.cast(arr, ctypes.c_void_p), ctypes.c_size_t(len(exits)))

    def ctl_get_cpu_model(self) -> int:
        return self.__ctl_r(uc.UC_CTL_CPU_MODEL,
            (ctypes.c_int, None)
        )

    def ctl_set_cpu_model(self, val: int) -> None:
        self.__ctl_w(uc.UC_CTL_CPU_MODEL,
            (ctypes.c_int, val)
        )

    def ctl_remove_cache(self, addr: int, end: int) -> None:
        self.__ctl_w(uc.UC_CTL_TB_REMOVE_CACHE,
            (ctypes.c_uint64, addr),
            (ctypes.c_uint64, end)
        )

    def ctl_request_cache(self, addr: int):
        return self.__ctl_wr(uc.UC_CTL_TB_REQUEST_CACHE,
            (ctypes.c_uint64, addr),
            (uc_tb, None)
        )

    def ctl_flush_tb(self) -> None:
        self.__ctl_w(uc.UC_CTL_TB_FLUSH)

    def ctl_tlb_mode(self, mode: int) -> None:
        self.__ctl_w(uc.UC_CTL_TLB_TYPE,
            (ctypes.c_uint, mode)
        )


class UcContext(RegStateManager):
    def __init__(self, h, arch: int, mode: int):
        self._context = uc_context()
        self._size = uclib.uc_context_size(h)

        status = uclib.uc_context_alloc(h, ctypes.byref(self._context))

        if status != uc.UC_ERR_OK:
            raise UcError(status)

        self._to_free = True
        self._arch = arch
        self._mode = mode

    @property
    def context(self):
        return self._context

    @property
    def size(self) -> int:
        return self._size

    @property
    def arch(self) -> int:
        return self._arch

    @property
    def mode(self) -> int:
        return self._mode

    # RegStateManager mixin method implementation
    def _do_reg_read(self, reg_id: int, reg_obj) -> int:
        """Private register read implementation.
        """

        return uclib.uc_context_reg_read(self._context, reg_id, reg_obj)

    # RegStateManager mixin method implementation
    def _do_reg_write(self, reg_id: int, reg_obj) -> int:
        """Private register write implementation.
        """

        return uclib.uc_context_reg_write(self._context, reg_id, reg_obj)

    # Make UcContext picklable
    def __getstate__(self):
        return bytes(self), self.size, self.arch, self.mode

    def __setstate__(self, state) -> None:
        context, size, arch, mode = state

        self._context = ctypes.cast(ctypes.create_string_buffer(context, size), uc_context)
        self._size = size
        self._arch = arch
        self._mode = mode

        # __init__ won't be invoked, so we are safe to set it here.
        self._to_free = False

    def __bytes__(self) -> bytes:
        return ctypes.string_at(self.context, self.size)

    def __del__(self) -> None:
        # We need this property since we shouldn't free it if the object is constructed from pickled bytes.
        if self._to_free:
            uclib.uc_context_free(self._context)


UC_MMIO_READ_TYPE = Callable[[Uc, int, int, Any], int]
UC_MMIO_WRITE_TYPE = Callable[[Uc, int, int, int, Any], None]


__all__ = ['Uc', 'UcContext', 'ucsubclass']<|MERGE_RESOLUTION|>--- conflicted
+++ resolved
@@ -37,7 +37,6 @@
     )
 
 
-<<<<<<< HEAD
 def __load_uc_lib() -> ctypes.CDLL:
     from pathlib import Path, PurePath
 
@@ -183,7 +182,7 @@
 
 # native hook callback signatures
 HOOK_INTR_CFUNC         = ctypes.CFUNCTYPE(None, uc_engine, ctypes.c_uint32, ctypes.c_void_p)
-HOOK_CODE_CFUNC         = ctypes.CFUNCTYPE(None, uc_engine, ctypes.c_uint64, ctypes.c_size_t, ctypes.c_void_p)
+HOOK_CODE_CFUNC         = ctypes.CFUNCTYPE(None, uc_engine, ctypes.c_uint64, ctypes.c_uint32, ctypes.c_void_p)
 HOOK_MEM_INVALID_CFUNC  = ctypes.CFUNCTYPE(ctypes.c_bool, uc_engine, ctypes.c_int, ctypes.c_uint64, ctypes.c_int, ctypes.c_int64, ctypes.c_void_p)
 HOOK_MEM_ACCESS_CFUNC   = ctypes.CFUNCTYPE(None, uc_engine, ctypes.c_int, ctypes.c_uint64, ctypes.c_int, ctypes.c_int64, ctypes.c_void_p)
 HOOK_INSN_INVALID_CFUNC = ctypes.CFUNCTYPE(ctypes.c_bool, uc_engine, ctypes.c_void_p)
@@ -195,99 +194,6 @@
 MMIO_WRITE_CFUNC = ctypes.CFUNCTYPE(None, uc_engine, ctypes.c_uint64, ctypes.c_int, ctypes.c_uint64, ctypes.c_void_p)
 
 
-=======
-def _structure_repr(self):
-    return "%s(%s)" % (self.__class__.__name__, ", ".join("%s=%s" % (k, getattr(self, k)) for (k, _) in self._fields_))
-
-class _uc_mem_region(ctypes.Structure):
-    _fields_ = [
-        ("begin", ctypes.c_uint64),
-        ("end",   ctypes.c_uint64),
-        ("perms", ctypes.c_uint32),
-    ]
-
-    __repr__ = _structure_repr
-
-class uc_tb(ctypes.Structure):
-    """"TranslationBlock"""
-    _fields_ = [
-        ("pc", ctypes.c_uint64),
-        ("icount", ctypes.c_uint16),
-        ("size", ctypes.c_uint16)
-    ]
-
-    __repr__ = _structure_repr
-
-_setup_prototype(_uc, "uc_version", ctypes.c_uint, ctypes.POINTER(ctypes.c_int), ctypes.POINTER(ctypes.c_int))
-_setup_prototype(_uc, "uc_arch_supported", ctypes.c_bool, ctypes.c_int)
-_setup_prototype(_uc, "uc_open", ucerr, ctypes.c_uint, ctypes.c_uint, ctypes.POINTER(uc_engine))
-_setup_prototype(_uc, "uc_close", ucerr, uc_engine)
-_setup_prototype(_uc, "uc_strerror", ctypes.c_char_p, ucerr)
-_setup_prototype(_uc, "uc_errno", ucerr, uc_engine)
-_setup_prototype(_uc, "uc_reg_read", ucerr, uc_engine, ctypes.c_int, ctypes.c_void_p)
-_setup_prototype(_uc, "uc_reg_write", ucerr, uc_engine, ctypes.c_int, ctypes.c_void_p)
-_setup_prototype(_uc, "uc_mem_read", ucerr, uc_engine, ctypes.c_uint64, ctypes.POINTER(ctypes.c_char), ctypes.c_size_t)
-_setup_prototype(_uc, "uc_mem_write", ucerr, uc_engine, ctypes.c_uint64, ctypes.POINTER(ctypes.c_char), ctypes.c_size_t)
-_setup_prototype(_uc, "uc_emu_start", ucerr, uc_engine, ctypes.c_uint64, ctypes.c_uint64, ctypes.c_uint64, ctypes.c_size_t)
-_setup_prototype(_uc, "uc_emu_stop", ucerr, uc_engine)
-_setup_prototype(_uc, "uc_hook_del", ucerr, uc_engine, uc_hook_h)
-_setup_prototype(_uc, "uc_mmio_map", ucerr, uc_engine, ctypes.c_uint64, ctypes.c_size_t, ctypes.c_void_p, ctypes.c_void_p, ctypes.c_void_p, ctypes.c_void_p)
-_setup_prototype(_uc, "uc_mem_map", ucerr, uc_engine, ctypes.c_uint64, ctypes.c_size_t, ctypes.c_uint32)
-_setup_prototype(_uc, "uc_mem_map_ptr", ucerr, uc_engine, ctypes.c_uint64, ctypes.c_size_t, ctypes.c_uint32, ctypes.c_void_p)
-_setup_prototype(_uc, "uc_mem_unmap", ucerr, uc_engine, ctypes.c_uint64, ctypes.c_size_t)
-_setup_prototype(_uc, "uc_mem_protect", ucerr, uc_engine, ctypes.c_uint64, ctypes.c_size_t, ctypes.c_uint32)
-_setup_prototype(_uc, "uc_query", ucerr, uc_engine, ctypes.c_uint32, ctypes.POINTER(ctypes.c_size_t))
-_setup_prototype(_uc, "uc_context_alloc", ucerr, uc_engine, ctypes.POINTER(uc_context))
-_setup_prototype(_uc, "uc_free", ucerr, ctypes.c_void_p)
-_setup_prototype(_uc, "uc_context_save", ucerr, uc_engine, uc_context)
-_setup_prototype(_uc, "uc_context_restore", ucerr, uc_engine, uc_context)
-_setup_prototype(_uc, "uc_context_size", ctypes.c_size_t, uc_engine)
-_setup_prototype(_uc, "uc_context_reg_read", ucerr, uc_context, ctypes.c_int, ctypes.c_void_p)
-_setup_prototype(_uc, "uc_context_reg_write", ucerr, uc_context, ctypes.c_int, ctypes.c_void_p)
-_setup_prototype(_uc, "uc_context_free", ucerr, uc_context)
-_setup_prototype(_uc, "uc_mem_regions", ucerr, uc_engine, ctypes.POINTER(ctypes.POINTER(_uc_mem_region)), ctypes.POINTER(ctypes.c_uint32))
-# https://bugs.python.org/issue42880
-_setup_prototype(_uc, "uc_hook_add", ucerr, uc_engine, ctypes.POINTER(uc_hook_h), ctypes.c_int, ctypes.c_void_p, ctypes.c_void_p, ctypes.c_uint64, ctypes.c_uint64)
-_setup_prototype(_uc, "uc_ctl", ucerr, uc_engine, ctypes.c_int)
-
-UC_HOOK_CODE_CB = ctypes.CFUNCTYPE(None, uc_engine, ctypes.c_uint64, ctypes.c_uint32, ctypes.c_void_p)
-UC_HOOK_INSN_INVALID_CB = ctypes.CFUNCTYPE(ctypes.c_bool, uc_engine, ctypes.c_void_p)
-UC_HOOK_MEM_INVALID_CB = ctypes.CFUNCTYPE(
-    ctypes.c_bool, uc_engine, ctypes.c_int,
-    ctypes.c_uint64, ctypes.c_int, ctypes.c_int64, ctypes.c_void_p
-)
-UC_HOOK_MEM_ACCESS_CB = ctypes.CFUNCTYPE(
-    None, uc_engine, ctypes.c_int,
-    ctypes.c_uint64, ctypes.c_int, ctypes.c_int64, ctypes.c_void_p
-)
-UC_HOOK_INTR_CB = ctypes.CFUNCTYPE(
-    None, uc_engine, ctypes.c_uint32, ctypes.c_void_p
-)
-UC_HOOK_INSN_IN_CB = ctypes.CFUNCTYPE(
-    ctypes.c_uint32, uc_engine, ctypes.c_uint32, ctypes.c_int, ctypes.c_void_p
-)
-UC_HOOK_INSN_OUT_CB = ctypes.CFUNCTYPE(
-    None, uc_engine, ctypes.c_uint32,
-    ctypes.c_int, ctypes.c_uint32, ctypes.c_void_p
-)
-UC_HOOK_INSN_SYSCALL_CB = ctypes.CFUNCTYPE(None, uc_engine, ctypes.c_void_p)
-UC_HOOK_INSN_SYS_CB = ctypes.CFUNCTYPE(ctypes.c_uint32, uc_engine, ctypes.c_int, ctypes.c_void_p, ctypes.c_void_p)
-UC_HOOK_INSN_CPUID_CB = ctypes.CFUNCTYPE(ctypes.c_uint32, uc_engine, ctypes.c_void_p)
-UC_MMIO_READ_CB = ctypes.CFUNCTYPE(
-    ctypes.c_uint64, uc_engine, ctypes.c_uint64, ctypes.c_int, ctypes.c_void_p
-)
-UC_MMIO_WRITE_CB = ctypes.CFUNCTYPE(
-    None, uc_engine, ctypes.c_uint64, ctypes.c_int, ctypes.c_uint64, ctypes.c_void_p
-)
-UC_HOOK_EDGE_GEN_CB = ctypes.CFUNCTYPE(
-    None, uc_engine, ctypes.POINTER(uc_tb), ctypes.POINTER(uc_tb), ctypes.c_void_p
-)
-UC_HOOK_TCG_OPCODE_CB = ctypes.CFUNCTYPE(
-    None, uc_engine, ctypes.c_uint64, ctypes.c_uint64, ctypes.c_uint64, ctypes.c_uint32, ctypes.c_void_p
-)
-
-# access to error code via @errno of UcError
->>>>>>> e88264c6
 class UcError(Exception):
     """Unicorn base exception.
 
@@ -411,138 +317,6 @@
         """Private register read implementation.
         Must be implemented by the mixin object
         """
-<<<<<<< HEAD
-=======
-        try:
-            return func(self, *args, **kwargs)
-        except Exception as e:
-            # If multiple hooks raise exceptions, just use the first one
-            if self._hook_exception is None:
-                self._hook_exception = e
-
-            self.emu_stop()
-
-    return wrapper
-
-
-class uc_arm_cp_reg(ctypes.Structure):
-    """ARM coprocessors registers for instructions MRC, MCR, MRRC, MCRR"""
-    _fields_ = [
-        ("cp", ctypes.c_uint32),
-        ("is64", ctypes.c_uint32),
-        ("sec", ctypes.c_uint32),
-        ("crn", ctypes.c_uint32),
-        ("crm", ctypes.c_uint32),
-        ("opc1", ctypes.c_uint32),
-        ("opc2", ctypes.c_uint32),
-        ("val", ctypes.c_uint64)
-    ]
-
-    __repr__ = _structure_repr
-
-class uc_arm64_cp_reg(ctypes.Structure):
-    """ARM64 coprocessors registers for instructions MRS, MSR"""
-    _fields_ = [
-        ("crn", ctypes.c_uint32),
-        ("crm", ctypes.c_uint32),
-        ("op0", ctypes.c_uint32),
-        ("op1", ctypes.c_uint32),
-        ("op2", ctypes.c_uint32),
-        ("val", ctypes.c_uint64)
-    ]
-
-    __repr__ = _structure_repr
-
-class uc_x86_mmr(ctypes.Structure):
-    """Memory-Management Register for instructions IDTR, GDTR, LDTR, TR."""
-    _fields_ = [
-        ("selector", ctypes.c_uint16),  # not used by GDTR and IDTR
-        ("base", ctypes.c_uint64),      # handle 32 or 64 bit CPUs
-        ("limit", ctypes.c_uint32),
-        ("flags", ctypes.c_uint32),     # not used by GDTR and IDTR
-    ]
-
-    __repr__ = _structure_repr
-
-class uc_x86_msr(ctypes.Structure):
-    _fields_ = [
-        ("rid", ctypes.c_uint32),
-        ("value", ctypes.c_uint64),
-    ]
-
-    __repr__ = _structure_repr
-
-class uc_x86_float80(ctypes.Structure):
-    """Float80"""
-    _fields_ = [
-        ("mantissa", ctypes.c_uint64),
-        ("exponent", ctypes.c_uint16),
-    ]
-
-    __repr__ = _structure_repr
-
-class uc_x86_xmm(ctypes.Structure):
-    """128-bit xmm register"""
-    _fields_ = [
-        ("low_qword", ctypes.c_uint64),
-        ("high_qword", ctypes.c_uint64),
-    ]
-
-    __repr__ = _structure_repr
-
-class uc_x86_ymm(ctypes.Structure):
-    """256-bit ymm register"""
-    _fields_ = [
-        ("first_qword", ctypes.c_uint64),
-        ("second_qword", ctypes.c_uint64),
-        ("third_qword", ctypes.c_uint64),
-        ("fourth_qword", ctypes.c_uint64),
-    ]
-
-    __repr__ = _structure_repr
-
-class uc_arm64_neon128(ctypes.Structure):
-    """128-bit neon register"""
-    _fields_ = [
-        ("low_qword", ctypes.c_uint64),
-        ("high_qword", ctypes.c_uint64),
-    ]
-
-    __repr__ = _structure_repr
-
-# Subclassing ref to allow property assignment.
-class UcRef(weakref.ref):
-    pass
-
-# This class tracks Uc instance destruction and releases handles.
-class UcCleanupManager(object):
-    def __init__(self):
-        self._refs = {}
-
-    def register(self, uc):
-        ref = UcRef(uc, self._finalizer)
-        ref._uch = uc._uch
-        ref._class = uc.__class__
-        self._refs[id(ref)] = ref
-
-    def _finalizer(self, ref):
-        # note: this method must be completely self-contained and cannot have any references
-        # to anything else in this module.
-        #
-        # This is because it may be called late in the Python interpreter's shutdown phase, at
-        # which point the module's variables may already have been deinitialized and set to None.
-        #
-        # Not respecting that can lead to errors such as:
-        #     Exception AttributeError:
-        #       "'NoneType' object has no attribute 'release_handle'"
-        #       in <bound method UcCleanupManager._finalizer of
-        #       <unicorn.unicorn.UcCleanupManager object at 0x7f0bb83e4310>> ignored
-        #
-        # For that reason, we do not try to access the `Uc` class directly here but instead use
-        # the saved `._class` reference.
-        del self._refs[id(ref)]
-        ref._class.release_handle(ref._uch)
->>>>>>> e88264c6
 
         raise NotImplementedError
 
@@ -1003,83 +777,6 @@
             *args
         )
 
-<<<<<<< HEAD
-=======
-    @_catch_hook_exception
-    def _hook_tcg_op_cb(self, handle, address, arg1, arg2, size, user_data):
-        (cb, data) = self._callbacks[user_data]
-        cb(self, address, arg1, arg2, size, user_data)
-
-    @_catch_hook_exception
-    def _hook_edge_gen_cb(self, handle, cur, prev, user_data):
-        (cb, data) = self._callbacks[user_data]
-        cb(self, cur.contents, prev.contents, user_data)
-
-    @_catch_hook_exception
-    def _hookcode_cb(self, handle, address, size, user_data):
-        # call user's callback with self object
-        (cb, data) = self._callbacks[user_data]
-        cb(self, address, size, data)
-
-    @_catch_hook_exception
-    def _hook_mem_invalid_cb(self, handle, access, address, size, value, user_data):
-        # call user's callback with self object
-        (cb, data) = self._callbacks[user_data]
-        return cb(self, access, address, size, value, data)
-
-    @_catch_hook_exception
-    def _hook_mem_access_cb(self, handle, access, address, size, value, user_data):
-        # call user's callback with self object
-        (cb, data) = self._callbacks[user_data]
-        cb(self, access, address, size, value, data)
-
-    @_catch_hook_exception
-    def _hook_intr_cb(self, handle, intno, user_data):
-        # call user's callback with self object
-        (cb, data) = self._callbacks[user_data]
-        cb(self, intno, data)
-
-    @_catch_hook_exception
-    def _hook_insn_invalid_cb(self, handle, user_data):
-        # call user's callback with self object
-        (cb, data) = self._callbacks[user_data]
-        return cb(self, data)
-
-    @_catch_hook_exception
-    def _hook_insn_in_cb(self, handle, port, size, user_data):
-        # call user's callback with self object
-        (cb, data) = self._callbacks[user_data]
-        return cb(self, port, size, data)
-
-    @_catch_hook_exception
-    def _hook_insn_sys_cb(self, handle, reg, pcp_reg, user_data):
-        cp_reg = ctypes.cast(pcp_reg, ctypes.POINTER(uc_arm64_cp_reg)).contents
-
-        (cb, data) = self._callbacks[user_data]
-
-        return cb(self, reg, cp_reg, data)
-
-    @_catch_hook_exception
-    def _hook_insn_out_cb(self, handle, port, size, value, user_data):
-        # call user's callback with self object
-        (cb, data) = self._callbacks[user_data]
-        cb(self, port, size, value, data)
-
-    @_catch_hook_exception
-    def _hook_insn_syscall_cb(self, handle, user_data):
-        # call user's callback with self object
-        (cb, data) = self._callbacks[user_data]
-        cb(self, data)
-
-    @_catch_hook_exception
-    def _hook_insn_cpuid_cb(self, handle: int, user_data: int) -> int:
-        # call user's callback with self object
-        (cb, data) = self._callbacks[user_data]
-        return cb(self, data)
-
-    def ctl(self, control: int, *args):
-        status = _uc.uc_ctl(self._uch, control, *args)
->>>>>>> e88264c6
         if status != uc.UC_ERR_OK:
             raise UcError(status)
 
