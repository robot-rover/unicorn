--- conflicted
+++ resolved
@@ -61,16 +61,11 @@
         if sys.platform in ('win32', 'cygwin'):
             _load_win_support(path)
 
-<<<<<<< HEAD
         lib_file = os.path.join(path, _lib[sys.platform])
-        return ctypes.cdll.LoadLibrary(lib_file)
-=======
-        lib_file = os.path.join(path, _lib)
         #print('Trying to load shared library', lib_file)
         dll = ctypes.cdll.LoadLibrary(lib_file)
         #print('SUCCESS')
         return dll
->>>>>>> 188a1d78
     except OSError:
         #print('FAILURE')
         return None
