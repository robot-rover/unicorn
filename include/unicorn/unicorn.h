/* Unicorn Emulator Engine */
/* By Nguyen Anh Quynh <aquynh@gmail.com>, 2015 */

#ifndef UNICORN_ENGINE_H
#define UNICORN_ENGINE_H

#ifdef __cplusplus
extern "C" {
#endif

#include <stdint.h>
#include <stdarg.h>
#if defined(UNICORN_HAS_OSXKERNEL)
#include <libkern/libkern.h>
#else
#include <stdlib.h>
#include <stdio.h>
#endif

#include "platform.h"

struct uc_struct;
typedef struct uc_struct ucengine;

<<<<<<< HEAD
typedef size_t uc_hook_h;
=======
typedef size_t uchook;
>>>>>>> 5f32e2c1

#include "m68k.h"
#include "x86.h"
#include "arm.h"
#include "arm64.h"
#include "mips.h"
#include "sparc.h"

#ifdef _MSC_VER
#pragma warning(disable:4201)
#pragma warning(disable:4100)
#ifdef UNICORN_SHARED
#define UNICORN_EXPORT __declspec(dllexport)
#else    // defined(UNICORN_STATIC)
#define UNICORN_EXPORT
#endif
#else
#ifdef __GNUC__
#define UNICORN_EXPORT __attribute__((visibility("default")))
#else
#define UNICORN_EXPORT
#endif
#endif

#ifdef __GNUC__
#define UNICORN_DEPRECATED __attribute__((deprecated))
#elif defined(_MSC_VER)
#define UNICORN_DEPRECATED __declspec(deprecated)
#else
#pragma message("WARNING: You need to implement UNICORN_DEPRECATED for this compiler")
#define UNICORN_DEPRECATED
#endif

// Unicorn API version
#define UC_API_MAJOR 0
#define UC_API_MINOR 9

// Macro to create combined version which can be compared to
// result of uc_version() API.
#define UC_MAKE_VERSION(major, minor) ((major << 8) + minor)

// Scales to calculate timeout on microsecond unit
// 1 second = 1000,000 microseconds
#define UC_SECOND_SCALE 1000000
// 1 milisecond = 1000 nanoseconds
#define UC_MILISECOND_SCALE 1000

// Architecture type
typedef enum uc_arch {
    UC_ARCH_ARM = 1,    // ARM architecture (including Thumb, Thumb-2)
    UC_ARCH_ARM64,      // ARM-64, also called AArch64
    UC_ARCH_MIPS,       // Mips architecture
    UC_ARCH_X86,        // X86 architecture (including x86 & x86-64)
    UC_ARCH_PPC,        // PowerPC architecture
    UC_ARCH_SPARC,      // Sparc architecture
    UC_ARCH_M68K,       // M68K architecture
    UC_ARCH_MAX,
} uc_arch;

// Mode type
typedef enum uc_mode {
    UC_MODE_LITTLE_ENDIAN = 0,  // little-endian mode (default mode)
    UC_MODE_ARM = 0,    // 32-bit ARM
    UC_MODE_16 = 1 << 1,    // 16-bit mode (X86)
    UC_MODE_32 = 1 << 2,    // 32-bit mode (X86)
    UC_MODE_64 = 1 << 3,    // 64-bit mode (X86, PPC)
    UC_MODE_THUMB = 1 << 4, // ARM's Thumb mode, including Thumb-2
    UC_MODE_MCLASS = 1 << 5,    // ARM's Cortex-M series
    UC_MODE_V8 = 1 << 6,    // ARMv8 A32 encodings for ARM
    UC_MODE_MICRO = 1 << 4, // MicroMips mode (MIPS)
    UC_MODE_MIPS3 = 1 << 5, // Mips III ISA
    UC_MODE_MIPS32R6 = 1 << 6, // Mips32r6 ISA
    UC_MODE_V9 = 1 << 4, // SparcV9 mode (Sparc)
    UC_MODE_QPX = 1 << 4, // Quad Processing eXtensions mode (PPC)
    UC_MODE_BIG_ENDIAN = 1 << 30,   // big-endian mode
    UC_MODE_MIPS32 = UC_MODE_32,    // Mips32 ISA (Mips)
    UC_MODE_MIPS64 = UC_MODE_64,    // Mips64 ISA (Mips)
} uc_mode;

// All type of errors encountered by Unicorn API.
// These are values returned by uc_errno()
typedef enum uc_err {
    UC_ERR_OK = 0,   // No error: everything was fine
    UC_ERR_NOMEM,      // Out-Of-Memory error: uc_open(), uc_emulate()
    UC_ERR_ARCH,     // Unsupported architecture: uc_open()
    UC_ERR_HANDLE,   // Invalid handle
    UC_ERR_MODE,     // Invalid/unsupported mode: uc_open()
    UC_ERR_VERSION,  // Unsupported version (bindings)
    UC_ERR_MEM_READ, // Quit emulation due to invalid memory READ: uc_emu_start()
    UC_ERR_MEM_WRITE, // Quit emulation due to invalid memory WRITE: uc_emu_start()
    UC_ERR_CODE_INVALID, // Quit emulation due to invalid code address: uc_emu_start()
    UC_ERR_HOOK,    // Invalid hook type: uc_hook_add()
    UC_ERR_INSN_INVALID, // Quit emulation due to invalid instruction: uc_emu_start()
    UC_ERR_MAP, // Invalid memory mapping: uc_mem_map()
    UC_ERR_WRITE_PROT, // Quit emulation due to UC_PROT_WRITE violation: uc_emu_start()
    UC_ERR_READ_PROT, // Quit emulation due to UC_PROT_READ violation: uc_emu_start()
    UC_ERR_EXEC_PROT, // Quit emulation due to UC_PROT_EXEC violation: uc_emu_start()
    UC_ERR_INVAL,     // Inavalid argument provided to uc_xxx function (See specific function API)
} uc_err;


// Callback function for tracing code (UC_HOOK_CODE & UC_HOOK_BLOCK)
// @address: address where the code is being executed
// @size: size of machine instruction(s) being executed, or 0 when size is unknown
// @user_data: user data passed to tracing APIs.
typedef void (*uc_cb_hookcode_t)(ucengine *uc, uint64_t address, uint32_t size, void *user_data);

// Callback function for tracing interrupts (for uc_hook_intr())
// @intno: interrupt number
// @user_data: user data passed to tracing APIs.
typedef void (*uc_cb_hookintr_t)(ucengine *uc, uint32_t intno, void *user_data);

// Callback function for tracing IN instruction of X86
// @port: port number
// @size: data size (1/2/4) to be read from this port
// @user_data: user data passed to tracing APIs.
typedef uint32_t (*uc_cb_insn_in_t)(ucengine *uc, uint32_t port, int size, void *user_data);

// x86's handler for OUT
// @port: port number
// @size: data size (1/2/4) to be written to this port
// @value: data value to be written to this port
typedef void (*uc_cb_insn_out_t)(ucengine *uc, uint32_t port, int size, uint32_t value, void *user_data);

// All type of memory accesses for UC_HOOK_MEM_*
typedef enum uc_mem_type {
    UC_MEM_READ = 16,   // Memory is read from
    UC_MEM_WRITE,       // Memory is written to
    UC_MEM_READ_WRITE,  // Memory is accessed (either READ or WRITE)
    UC_MEM_WRITE_PROT,  // write to write protected memory
    UC_MEM_READ_PROT,   // read from read protected memory
    UC_MEM_EXEC_PROT,   // fetch from non-executable memory
} uc_mem_type;

// All type of hooks for uc_hook_add() API.
typedef enum uc_hook_t {
    UC_HOOK_INTR = 32,      // Hook all interrupt events
    UC_HOOK_INSN,           // Hook a particular instruction
    UC_HOOK_CODE,           // Hook a range of code
    UC_HOOK_BLOCK,          // Hook basic blocks
    UC_HOOK_MEM_INVALID,    // Hook for all invalid memory access events
    UC_HOOK_MEM_READ,       // Hook all memory read events.
    UC_HOOK_MEM_WRITE,      // Hook all memory write events.
    UC_HOOK_MEM_READ_WRITE, // Hook all memory accesses (either READ or WRITE).
} uc_hook_t;

// Callback function for hooking memory (UC_HOOK_MEM_*)
// @type: this memory is being READ, or WRITE
// @address: address where the code is being executed
// @size: size of data being read or written
// @value: value of data being written to memory, or irrelevant if type = READ.
// @user_data: user data passed to tracing APIs
typedef void (*uc_cb_hookmem_t)(ucengine *uc, uc_mem_type type,
        uint64_t address, int size, int64_t value, void *user_data);

// Callback function for handling memory events (for UC_HOOK_MEM_INVALID)
// @type: this memory is being READ, or WRITE
// @address: address where the code is being executed
// @size: size of data being read or written
// @value: value of data being written to memory, or irrelevant if type = READ.
// @user_data: user data passed to tracing APIs
// @return: return true to continue, or false to stop program (due to invalid memory).
typedef bool (*uc_cb_eventmem_t)(ucengine *uc, uc_mem_type type,
        uint64_t address, int size, int64_t value, void *user_data);


/*
 Return combined API version & major and minor version numbers.

 @major: major number of API version
 @minor: minor number of API version

 @return hexical number as (major << 8 | minor), which encodes both
     major & minor versions.
     NOTE: This returned value can be compared with version number made
     with macro UC_MAKE_VERSION

 For example, second API version would return 1 in @major, and 1 in @minor
 The return value would be 0x0101

 NOTE: if you only care about returned value, but not major and minor values,
 set both @major & @minor arguments to NULL.
*/
UNICORN_EXPORT
unsigned int uc_version(unsigned int *major, unsigned int *minor);


/*
 Determine if the given architecture is supported by this library.

 @arch: architecture type (UC_ARCH_*)

 @return True if this library supports the given arch.
*/
UNICORN_EXPORT
bool uc_arch_supported(uc_arch arch);


/*
 Create new instance of unicorn engine.

 @arch: architecture type (UC_ARCH_*)
 @mode: hardware mode. This is combined of UC_MODE_*
 @uc: pointer to ucengine, which will be updated at return time

 @return UC_ERR_OK on success, or other value on failure (refer to uc_err enum
 for detailed error).
*/
UNICORN_EXPORT
uc_err uc_open(uc_arch arch, uc_mode mode, ucengine **uc);

/*
 Close UC instance: MUST do to release the handle when it is not used anymore.
 NOTE: this must be called only when there is no longer usage of Unicorn.
 The reason is the this API releases some cached memory, thus access to any
 Unicorn API after uc_close() might crash your application.
 After this, @uc is invalid, and nolonger usable.

 @uc: pointer to a handle returned by uc_open()

 @return UC_ERR_OK on success, or other value on failure (refer to uc_err enum
 for detailed error).
*/
UNICORN_EXPORT
uc_err uc_close(ucengine *uc);

/*
 Report the last error number when some API function fail.
 Like glibc's errno, uc_errno might not retain its old value once accessed.

 @uc: handle returned by uc_open()

 @return: error code of uc_err enum type (UC_ERR_*, see above)
*/
UNICORN_EXPORT
uc_err uc_errno(ucengine *uc);

/*
 Return a string describing given error code.

 @code: error code (see UC_ERR_* above)

 @return: returns a pointer to a string that describes the error code
 passed in the argument @code
 */
UNICORN_EXPORT
const char *uc_strerror(uc_err code);

/*
 Write to register.

 @uc: handle returned by uc_open()
 @regid:  register ID that is to be modified.
 @value:  pointer to the value that will set to register @regid

 @return UC_ERR_OK on success, or other value on failure (refer to uc_err enum
 for detailed error).
*/
UNICORN_EXPORT
uc_err uc_reg_write(ucengine *uc, int regid, const void *value);

/*
 Read register value.

 @uc: handle returned by uc_open()
 @regid:  register ID that is to be retrieved.
 @value:  pointer to a variable storing the register value.

 @return UC_ERR_OK on success, or other value on failure (refer to uc_err enum
 for detailed error).
*/
UNICORN_EXPORT
uc_err uc_reg_read(ucengine *uc, int regid, void *value);

/*
 Write to a range of bytes in memory.

 @uc: handle returned by uc_open()
 @address: starting memory address of bytes to set.
 @bytes:   pointer to a variable containing data to be written to memory.
 @size:   size of memory to write to.

 NOTE: @bytes must be big enough to contain @size bytes.

 @return UC_ERR_OK on success, or other value on failure (refer to uc_err enum
 for detailed error).
*/
UNICORN_EXPORT
uc_err uc_mem_write(ucengine *uc, uint64_t address, const uint8_t *bytes, size_t size);

/*
 Read a range of bytes in memory.

 @uc: handle returned by uc_open()
 @address: starting memory address of bytes to get.
 @bytes:   pointer to a variable containing data copied from memory.
 @size:   size of memory to read.

 NOTE: @bytes must be big enough to contain @size bytes.

 @return UC_ERR_OK on success, or other value on failure (refer to uc_err enum
 for detailed error).
*/
UNICORN_EXPORT
uc_err uc_mem_read(ucengine *uc, uint64_t address, uint8_t *bytes, size_t size);

/*
 Emulate machine code in a specific duration of time.

 @uc: handle returned by uc_open()
 @begin: address where emulation starts
 @until: address where emulation stops (i.e when this address is hit)
 @timeout: duration to emulate the code (in microseconds). When this value is 0,
        we will emulate the code in infinite time, until the code is finished.
 @count: the number of instructions to be emulated. When this value is 0,
        we will emulate all the code available, until the code is finished.

 @return UC_ERR_OK on success, or other value on failure (refer to uc_err enum
 for detailed error).
*/
UNICORN_EXPORT
uc_err uc_emu_start(ucengine *uc, uint64_t begin, uint64_t until, uint64_t timeout, size_t count);

/*
 Stop emulation (which was started by uc_emu_start() API.
 This is typically called from callback functions registered via tracing APIs.
 NOTE: for now, this will stop the execution only after the current block.

 @uc: handle returned by uc_open()

 @return UC_ERR_OK on success, or other value on failure (refer to uc_err enum
 for detailed error).
*/
UNICORN_EXPORT
uc_err uc_emu_stop(ucengine *uc);

/*
 Register callback for a hook event.
 The callback will be run when the hook event is hit.

 @uc: handle returned by uc_open()
 @hh: hook handle returned from this registration. To be used in uc_hook_del() API
 @type: hook type
 @callback: callback to be run when instruction is hit
 @user_data: user-defined data. This will be passed to callback function in its
      last argument @user_data
 @...: variable arguments (depending on @type)

 @return UC_ERR_OK on success, or other value on failure (refer to uc_err enum
 for detailed error).
*/
UNICORN_EXPORT
<<<<<<< HEAD
uc_err uc_hook_add(ucengine *uc, uc_hook_h *hh, uc_hook_t type, void *callback, void *user_data, ...);
=======
uc_err uc_hook_add(ucengine *uc, uchook *hh, uc_hook_t type, void *callback, void *user_data, ...);
>>>>>>> 5f32e2c1

/*
 Unregister (remove) a hook callback.
 This API removes the hook callback registered by uc_hook_add().
 NOTE: this should be called only when you no longer want to trace.
 After this, @hh is invalid, and nolonger usable.

 @uc: handle returned by uc_open()
 @hh: handle returned by uc_hook_add()

 @return UC_ERR_OK on success, or other value on failure (refer to uc_err enum
 for detailed error).
*/
UNICORN_EXPORT
<<<<<<< HEAD
uc_err uc_hook_del(ucengine *uc, uc_hook_h hh);
=======
uc_err uc_hook_del(ucengine *uc, uchook hh);
>>>>>>> 5f32e2c1

typedef enum uc_prot {
   UC_PROT_NONE = 0,
   UC_PROT_READ = 1,
   UC_PROT_WRITE = 2,
   UC_PROT_EXEC = 4,
   UC_PROT_ALL = 7,
} uc_prot;

/*
 Map memory in for emulation.
 This API adds a memory region that can be used by emulation.

 @uc: handle returned by uc_open()
 @address: starting address of the new memory region to be mapped in.
    This address must be aligned to 4KB, or this will return with UC_ERR_INVAL error.
 @size: size of the new memory region to be mapped in.
    This size must be multiple of 4KB, or this will return with UC_ERR_INVAL error.
 @perms: Permissions for the newly mapped region.
    This must be some combination of UC_PROT_READ | UC_PROT_WRITE | UC_PROT_EXEC,
    or this will return with UC_ERR_INVAL error.

 @return UC_ERR_OK on success, or other value on failure (refer to uc_err enum
 for detailed error).
*/
UNICORN_EXPORT
uc_err uc_mem_map(ucengine *uc, uint64_t address, size_t size, uint32_t perms);

/*
 Unmap a region of emulation memory.
 This API deletes a memory mapping from the emulation memory space.

 @handle: handle returned by uc_open()
 @address: starting address of the memory region to be unmapped.
    This address must be aligned to 4KB, or this will return with UC_ERR_INVAL error.
 @size: size of the memory region to be modified.
    This size must be multiple of 4KB, or this will return with UC_ERR_INVAL error.

 @return UC_ERR_OK on success, or other value on failure (refer to uc_err enum
 for detailed error).
*/
UNICORN_EXPORT
uc_err uc_mem_unmap(ucengine *uc, uint64_t address, size_t size);

/*
 Set memory permissions for emulation memory.
 This API changes permissions on an existing memory region.

 @handle: handle returned by uc_open()
 @address: starting address of the memory region to be modified.
    This address must be aligned to 4KB, or this will return with UC_ERR_INVAL error.
 @size: size of the memory region to be modified.
    This size must be multiple of 4KB, or this will return with UC_ERR_INVAL error.
 @perms: New permissions for the mapped region.
    This must be some combination of UC_PROT_READ | UC_PROT_WRITE | UC_PROT_EXEC,
    or this will return with UC_ERR_INVAL error.

 @return UC_ERR_OK on success, or other value on failure (refer to uc_err enum
 for detailed error).
*/
UNICORN_EXPORT
<<<<<<< HEAD
uc_err uc_mem_map(ucengine *uc, uint64_t address, size_t size, uint32_t perms);
=======
uc_err uc_mem_protect(ucengine *uc, uint64_t address, size_t size, uint32_t perms);
>>>>>>> 5f32e2c1

#ifdef __cplusplus
}
#endif

#endif<|MERGE_RESOLUTION|>--- conflicted
+++ resolved
@@ -22,11 +22,7 @@
 struct uc_struct;
 typedef struct uc_struct ucengine;
 
-<<<<<<< HEAD
-typedef size_t uc_hook_h;
-=======
 typedef size_t uchook;
->>>>>>> 5f32e2c1
 
 #include "m68k.h"
 #include "x86.h"
@@ -379,11 +375,7 @@
  for detailed error).
 */
 UNICORN_EXPORT
-<<<<<<< HEAD
-uc_err uc_hook_add(ucengine *uc, uc_hook_h *hh, uc_hook_t type, void *callback, void *user_data, ...);
-=======
 uc_err uc_hook_add(ucengine *uc, uchook *hh, uc_hook_t type, void *callback, void *user_data, ...);
->>>>>>> 5f32e2c1
 
 /*
  Unregister (remove) a hook callback.
@@ -398,11 +390,7 @@
  for detailed error).
 */
 UNICORN_EXPORT
-<<<<<<< HEAD
-uc_err uc_hook_del(ucengine *uc, uc_hook_h hh);
-=======
 uc_err uc_hook_del(ucengine *uc, uchook hh);
->>>>>>> 5f32e2c1
 
 typedef enum uc_prot {
    UC_PROT_NONE = 0,
@@ -464,11 +452,7 @@
  for detailed error).
 */
 UNICORN_EXPORT
-<<<<<<< HEAD
-uc_err uc_mem_map(ucengine *uc, uint64_t address, size_t size, uint32_t perms);
-=======
 uc_err uc_mem_protect(ucengine *uc, uint64_t address, size_t size, uint32_t perms);
->>>>>>> 5f32e2c1
 
 #ifdef __cplusplus
 }
