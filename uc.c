/* Unicorn Emulator Engine */
/* By Nguyen Anh Quynh <aquynh@gmail.com>, 2015 */

#if defined (WIN32) || defined (WIN64) || defined (_WIN32) || defined (_WIN64)
#pragma warning(disable:4996)
#endif
#if defined(UNICORN_HAS_OSXKERNEL)
#include <libkern/libkern.h>
#else
#include <stddef.h>
#include <stdio.h>
#include <stdlib.h>
#endif

#include <time.h>   // nanosleep

#include <string.h>
#ifndef _WIN32
#include <sys/mman.h>
#endif

#include "uc_priv.h"
#include "hook.h"

// target specific headers
#include "qemu/target-m68k/unicorn.h"
#include "qemu/target-i386/unicorn.h"
#include "qemu/target-arm/unicorn.h"
#include "qemu/target-mips/unicorn.h"
#include "qemu/target-sparc/unicorn.h"

#include "qemu/include/hw/boards.h"

static uint8_t *copy_region(uch uc, MemoryRegion *mr);
static bool split_region(uch handle, MemoryRegion *mr, uint64_t address, size_t size, bool do_delete);

UNICORN_EXPORT
unsigned int uc_version(unsigned int *major, unsigned int *minor)
{
    if (major != NULL && minor != NULL) {
        *major = UC_API_MAJOR;
        *minor = UC_API_MINOR;
    }

    return (UC_API_MAJOR << 8) + UC_API_MINOR;
}


UNICORN_EXPORT
uc_err uc_errno(ucengine *uc)
{
    return uc->errnum;
}


UNICORN_EXPORT
const char *uc_strerror(uc_err code)
{
    switch(code) {
        default:
            return "Unknown error code";
        case UC_ERR_OK:
            return "OK (UC_ERR_OK)";
        case UC_ERR_NOMEM:
            return "No memory available or memory not present (UC_ERR_NOMEM)";
        case UC_ERR_ARCH:
            return "Invalid/unsupported architecture(UC_ERR_ARCH)";
        case UC_ERR_HANDLE:
            return "Invalid handle (UC_ERR_HANDLE)";
        case UC_ERR_MODE:
            return "Invalid mode (UC_ERR_MODE)";
        case UC_ERR_VERSION:
            return "Different API version between core & binding (UC_ERR_VERSION)";
        case UC_ERR_MEM_READ:
            return "Invalid memory read (UC_ERR_MEM_READ)";
        case UC_ERR_MEM_WRITE:
            return "Invalid memory write (UC_ERR_MEM_WRITE)";
        case UC_ERR_CODE_INVALID:
            return "Invalid code address (UC_ERR_CODE_INVALID)";
        case UC_ERR_INSN_INVALID:
            return "Invalid instruction (UC_ERR_INSN_INVALID)";
        case UC_ERR_HOOK:
            return "Invalid hook type (UC_ERR_HOOK)";
        case UC_ERR_MAP:
            return "Invalid memory mapping (UC_ERR_MAP)";
        case UC_ERR_WRITE_PROT:
            return "Write to write-protected memory (UC_ERR_WRITE_PROT)";
        case UC_ERR_READ_PROT:
            return "Read from non-readable memory (UC_ERR_READ_PROT)";
        case UC_ERR_EXEC_PROT:
            return "Fetch from non-executable memory (UC_ERR_EXEC_PROT)";
        case UC_ERR_INVAL:
            return "Invalid argumet (UC_ERR_INVAL)";
    }
}


UNICORN_EXPORT
bool uc_arch_supported(uc_arch arch)
{
    switch (arch) {
#ifdef UNICORN_HAS_ARM
        case UC_ARCH_ARM:   return true;
#endif
#ifdef UNICORN_HAS_ARM64
        case UC_ARCH_ARM64: return true;
#endif
#ifdef UNICORN_HAS_M68K
        case UC_ARCH_M68K:  return true;
#endif
#ifdef UNICORN_HAS_MIPS
        case UC_ARCH_MIPS:  return true;
#endif
#ifdef UNICORN_HAS_PPC
        case UC_ARCH_PPC:   return true;
#endif
#ifdef UNICORN_HAS_SPARC
        case UC_ARCH_SPARC: return true;
#endif
#ifdef UNICORN_HAS_X86
        case UC_ARCH_X86:   return true;
#endif

        /* Invalid or disabled arch */
        default:            return false;
    }
}


UNICORN_EXPORT
uc_err uc_open(uc_arch arch, uc_mode mode, ucengine **result)
{
    struct uc_struct *uc;

    if (arch < UC_ARCH_MAX) {
        uc = calloc(1, sizeof(*uc));
        if (!uc) {
            // memory insufficient
            return UC_ERR_NOMEM;
        }

        uc->errnum = UC_ERR_OK;
        uc->arch = arch;
        uc->mode = mode;

        // uc->cpus = QTAILQ_HEAD_INITIALIZER(uc->cpus);
        uc->cpus.tqh_first = NULL;
        uc->cpus.tqh_last = &(uc->cpus.tqh_first);
        // uc->ram_list = { .blocks = QTAILQ_HEAD_INITIALIZER(ram_list.blocks) };
        uc->ram_list.blocks.tqh_first = NULL;
        uc->ram_list.blocks.tqh_last = &(uc->ram_list.blocks.tqh_first);

        uc->x86_global_cpu_lock = SPIN_LOCK_UNLOCKED;

        uc->memory_listeners.tqh_first = NULL;
        uc->memory_listeners.tqh_last = &uc->memory_listeners.tqh_first;

        uc->address_spaces.tqh_first = NULL;
        uc->address_spaces.tqh_last = &uc->address_spaces.tqh_first;

        switch(arch) {
            default:
                break;
#ifdef UNICORN_HAS_M68K
            case UC_ARCH_M68K:
                uc->init_arch = m68k_uc_init;
                break;
#endif
#ifdef UNICORN_HAS_X86
            case UC_ARCH_X86:
                uc->init_arch = x86_uc_init;
                break;
#endif
#ifdef UNICORN_HAS_ARM
            case UC_ARCH_ARM:
                uc->init_arch = arm_uc_init;

                // verify mode
                if (mode != UC_MODE_ARM && mode != UC_MODE_THUMB) {
                    free(uc);
                    return UC_ERR_MODE;
                }

                if (mode == UC_MODE_THUMB)
                    uc->thumb = 1;
                break;
#endif
#ifdef UNICORN_HAS_ARM64
            case UC_ARCH_ARM64:
                uc->init_arch = arm64_uc_init;
                break;
#endif

#if defined(UNICORN_HAS_MIPS) || defined(UNICORN_HAS_MIPSEL) || defined(UNICORN_HAS_MIPS64) || defined(UNICORN_HAS_MIPS64EL)
            case UC_ARCH_MIPS:
                if (mode & UC_MODE_BIG_ENDIAN) {
#ifdef UNICORN_HAS_MIPS
                    if (mode & UC_MODE_MIPS32)
                        uc->init_arch = mips_uc_init;
#endif
#ifdef UNICORN_HAS_MIPS64
                    if (mode & UC_MODE_MIPS64)
                        uc->init_arch = mips64_uc_init;
#endif
                } else {    // little endian
#ifdef UNICORN_HAS_MIPSEL
                    if (mode & UC_MODE_MIPS32)
                        uc->init_arch = mipsel_uc_init;
#endif
#ifdef UNICORN_HAS_MIPS64EL
                    if (mode & UC_MODE_MIPS64)
                        uc->init_arch = mips64el_uc_init;
#endif
                }
                break;
#endif

#ifdef UNICORN_HAS_SPARC
            case UC_ARCH_SPARC:
                if (mode & UC_MODE_64)
                    uc->init_arch = sparc64_uc_init;
                else
                    uc->init_arch = sparc_uc_init;
                break;
#endif
        }

        if (uc->init_arch == NULL) {
            return UC_ERR_ARCH;
        }

        machine_initialize(uc);

        *result = uc;

        if (uc->reg_reset)
            uc->reg_reset(uc);

        uc->hook_size = HOOK_SIZE;
        uc->hook_callbacks = calloc(1, sizeof(uc->hook_callbacks[0]) * HOOK_SIZE);

        return UC_ERR_OK;
    } else {
        return UC_ERR_ARCH;
    }
}


UNICORN_EXPORT
uc_err uc_close(ucengine *uc)
{
    if (uc->release)
        uc->release(uc->tcg_ctx);

#ifndef _WIN32
    free(uc->l1_map);
#endif

    if (uc->bounce.buffer) {
        free(uc->bounce.buffer);
    }

    g_free(uc->tcg_ctx);

    free((void*) uc->system_memory->name);
    g_free(uc->system_memory);
    g_hash_table_destroy(uc->type_table);

    int i;
    for (i = 0; i < DIRTY_MEMORY_NUM; i++) {
        free(uc->ram_list.dirty_memory[i]);
    }

    // TODO: remove uc->root    (created with object_new())
    uc->root->free(uc->root);

    free(uc->hook_callbacks);
    
    free(uc->mapped_blocks);

    // finally, free uc itself.
    memset(uc, 0, sizeof(*uc));
    free(uc);

    return UC_ERR_OK;
}


UNICORN_EXPORT
uc_err uc_reg_read(ucengine *uc, int regid, void *value)
{
    if (uc->reg_read)
        uc->reg_read(uc, regid, value);
    else
        return -1;  // FIXME: need a proper uc_err

    return UC_ERR_OK;
}


UNICORN_EXPORT
uc_err uc_reg_write(ucengine *uc, int regid, const void *value)
{
    if (uc->reg_write)
        uc->reg_write(uc, regid, value);
    else
        return -1;  // FIXME: need a proper uc_err

    return UC_ERR_OK;
}


// check if a memory area is mapped
// this is complicated because an area can overlap adjacent blocks
static bool check_mem_area(ucengine *uc, uint64_t address, size_t size)
{
    size_t count = 0, len;

    while(count < size) {
        MemoryRegion *mr = memory_mapping(uc, address);
        if (mr) {
            len = MIN(size - count, mr->end - address);
            count += len;
            address += len;
        } else  // this address is not mapped in yet
            break;
    }

    return (count == size);
}


UNICORN_EXPORT
uc_err uc_mem_read(ucengine *uc, uint64_t address, uint8_t *bytes, size_t size)
{
    if (!check_mem_area(uc, address, size))
        return UC_ERR_MEM_READ;

    size_t count = 0, len;

    // memory area can overlap adjacent memory blocks
    while(count < size) {
        MemoryRegion *mr = memory_mapping(uc, address);
        if (mr) {
            len = MIN(size - count, mr->end - address);
            if (uc->read_mem(&uc->as, address, bytes, len) == false)
                break;
            count += len;
            address += len;
            bytes += len;
        } else  // this address is not mapped in yet
            break;
    }

    if (count == size)
        return UC_ERR_OK;
    else
        return UC_ERR_MEM_READ;
}

UNICORN_EXPORT
uc_err uc_mem_write(ucengine *uc, uint64_t address, const uint8_t *bytes, size_t size)
{
    if (!check_mem_area(uc, address, size))
        return UC_ERR_MEM_WRITE;

    size_t count = 0, len;

    // memory area can overlap adjacent memory blocks
    while(count < size) {
        MemoryRegion *mr = memory_mapping(uc, address);
        if (mr) {
            uint32_t operms = mr->perms;
            if (!(operms & UC_PROT_WRITE)) // write protected
                // but this is not the program accessing memory, so temporarily mark writable
                uc->readonly_mem(mr, false);

            len = MIN(size - count, mr->end - address);
            if (uc->write_mem(&uc->as, address, bytes, len) == false)
                break;

            if (!(operms & UC_PROT_WRITE)) // write protected
                // now write protect it again
                uc->readonly_mem(mr, true);

            count += len;
            address += len;
            bytes += len;
        } else  // this address is not mapped in yet
            break;
    }

    if (count == size)
        return UC_ERR_OK;
    else
        return UC_ERR_MEM_WRITE;
}

#define TIMEOUT_STEP 2    // microseconds
static void *_timeout_fn(void *arg)
{
    struct uc_struct *uc = arg;
    int64_t current_time = get_clock();

    do {
        usleep(TIMEOUT_STEP);
        // perhaps emulation is even done before timeout?
        if (uc->emulation_done)
            break;
    } while(get_clock() - current_time < uc->timeout);

    // timeout before emulation is done?
    if (!uc->emulation_done) {
        // force emulation to stop
        uc_emu_stop(uc);
    }

    return NULL;
}

static void enable_emu_timer(ucengine *uc, uint64_t timeout)
{
    uc->timeout = timeout;
    qemu_thread_create(uc, &uc->timer, "timeout", _timeout_fn,
            uc, QEMU_THREAD_JOINABLE);
}

UNICORN_EXPORT
uc_err uc_emu_start(ucengine* uc, uint64_t begin, uint64_t until, uint64_t timeout, size_t count)
{
    // reset the counter
    uc->emu_counter = 0;
    uc->stop_request = false;
    uc->invalid_error = UC_ERR_OK;
    uc->block_full = false;
    uc->emulation_done = false;

    switch(uc->arch) {
        default:
            break;

        case UC_ARCH_M68K:
            uc_reg_write(uc, UC_M68K_REG_PC, &begin);
            break;

        case UC_ARCH_X86:
            switch(uc->mode) {
                default:
                    break;
                case UC_MODE_16:
                    uc_reg_write(uc, UC_X86_REG_IP, &begin);
                    break;
                case UC_MODE_32:
                    uc_reg_write(uc, UC_X86_REG_EIP, &begin);
                    break;
                case UC_MODE_64:
                    uc_reg_write(uc, UC_X86_REG_RIP, &begin);
                    break;
            }
            break;

        case UC_ARCH_ARM:
            switch(uc->mode) {
                default:
                    break;
                case UC_MODE_THUMB:
                case UC_MODE_ARM:
                    uc_reg_write(uc, UC_ARM_REG_R15, &begin);
                    break;
            }
            break;

        case UC_ARCH_ARM64:
            uc_reg_write(uc, UC_ARM64_REG_PC, &begin);
            break;

        case UC_ARCH_MIPS:
            // TODO: MIPS32/MIPS64/BIGENDIAN etc
            uc_reg_write(uc, UC_MIPS_REG_PC, &begin);
            break;

        case UC_ARCH_SPARC:
            // TODO: Sparc/Sparc64
            uc_reg_write(uc, UC_SPARC_REG_PC, &begin);
            break;
    }

    uc->emu_count = count;
    if (count > 0) {
        uc->hook_insn = true;
    }

    uc->addr_end = until;

    uc->vm_start(uc);
    if (timeout)
        enable_emu_timer(uc, timeout * 1000);   // microseconds -> nanoseconds
    uc->pause_all_vcpus(uc);
    // emulation is done
    uc->emulation_done = true;

    if (timeout) {
        // wait for the timer to finish
        qemu_thread_join(&uc->timer);
    }

    return uc->invalid_error;
}


UNICORN_EXPORT
uc_err uc_emu_stop(ucengine *uc)
{
    if (uc->emulation_done)
        return UC_ERR_OK;

    uc->stop_request = true;
    // exit the current TB
    cpu_exit(uc->current_cpu);

    return UC_ERR_OK;
}


static int _hook_code(ucengine *uc, int type, uint64_t begin, uint64_t end,
        void *callback, void *user_data, uc_hook_h *hh)
{
    int i;

    i = hook_add(uc, type, begin, end, callback, user_data);
    if (i == 0)
        return UC_ERR_NOMEM;  // FIXME

    *hh = i;

    return UC_ERR_OK;
}


static uc_err _hook_mem_access(ucengine *uc, uc_hook_t type,
        uint64_t begin, uint64_t end,
        void *callback, void *user_data, uc_hook_h *hh)
{
    int i;

    i = hook_add(uc, type, begin, end, callback, user_data);
    if (i == 0)
        return UC_ERR_NOMEM;  // FIXME

    *hh = i;

    return UC_ERR_OK;
}

UNICORN_EXPORT
uc_err uc_mem_map(ucengine *uc, uint64_t address, size_t size, uint32_t perms)
{
    MemoryRegion **regions;

    if (size == 0)
        // invalid memory mapping
        return UC_ERR_INVAL;

    // address must be aligned to uc->target_page_size
    if ((address & uc->target_page_align) != 0)
        return UC_ERR_INVAL;

    // size must be multiple of uc->target_page_size
    if ((size & uc->target_page_align) != 0)
        return UC_ERR_INVAL;

    // check for only valid permissions
    if ((perms & ~UC_PROT_ALL) != 0)
        return UC_ERR_INVAL;

    if ((uc->mapped_block_count & (MEM_BLOCK_INCR - 1)) == 0) {  //time to grow
        regions = (MemoryRegion**)realloc(uc->mapped_blocks,
                sizeof(MemoryRegion*) * (uc->mapped_block_count + MEM_BLOCK_INCR));
        if (regions == NULL) {
            return UC_ERR_NOMEM;
        }
        uc->mapped_blocks = regions;
    }
    uc->mapped_blocks[uc->mapped_block_count] = uc->memory_map(uc, address, size, perms);
    uc->mapped_block_count++;

    return UC_ERR_OK;
}

<<<<<<< HEAD
MemoryRegion *memory_mapping(ucengine* uc, uint64_t address)
=======
// Create a backup copy of the indicated MemoryRegion.
// Generally used in prepartion for splitting a MemoryRegion.
static uint8_t *copy_region(uch handle, MemoryRegion *mr)
{
    uint8_t *block = (uint8_t *)malloc(int128_get64(mr->size));
    if (block != NULL) {
        uc_err err = uc_mem_read(handle, mr->addr, block, int128_get64(mr->size));
        if (err != UC_ERR_OK) {
            free(block);
            block = NULL;
        }
    }

    return block;
}

/*
   Split the given MemoryRegion at the indicated address for the indicated size
   this may result in the create of up to 3 spanning sections. If the delete
   parameter is true, the no new section will be created to replace the indicate
   range. This functions exists to support uc_mem_protect and uc_mem_unmap.

   This is a static function and callers have already done some preliminary 
   parameter validation.
   
   The do_delete argument indicates that we are being called to support
   uc_mem_unmap. In this case we save some time by choosing NOT to remap
   the areas that are intended to get unmapped
 */
// TODO: investigate whether qemu region manipulation functions already offered
// this capability
static bool split_region(uch handle, MemoryRegion *mr, uint64_t address,
        size_t size, bool do_delete)
{
    uint8_t *backup;
    uint32_t perms;
    uint64_t begin, end, chunk_end;
    size_t l_size, m_size, r_size;

    chunk_end = address + size;

    // if this region belongs to area [address, address+size],
    // then there is no work to do.
    if (address <= mr->addr && chunk_end >= mr->end)
        return true;

    if (size == 0)
        // trivial case
        return true;

    if (address >= mr->end || chunk_end <= mr->addr)
        // impossible case
        return false;

    backup = copy_region(handle, mr);
    if (backup == NULL)
        return false;

    // save the essential information required for the split before mr gets deleted
    perms = mr->perms;
    begin = mr->addr;
    end = mr->end;

    // unmap this region first, then do split it later
    if (uc_mem_unmap(handle, mr->addr, int128_get64(mr->size)) != UC_ERR_OK)
        goto error;

    /* overlapping cases
     *               |------mr------|
     * case 1    |---size--|
     * case 2           |--size--|
     * case 3                  |---size--|
     */

    // adjust some things
    if (address < begin)
        address = begin;
    if (chunk_end > end)
        chunk_end = end;

    // compute sub region sizes
    l_size = (size_t)(address - begin);
    r_size = (size_t)(end - chunk_end);
    m_size = (size_t)(chunk_end - address);

    // If there are error in any of the below operations, things are too far gone
    // at that point to recover. Could try to remap orignal region, but these smaller
    // allocation just failed so no guarantee that we can recover the original
    // allocation at this point
    if (l_size > 0) {
        if (uc_mem_map(handle, begin, l_size, perms) != UC_ERR_OK)
            goto error;
        if (uc_mem_write(handle, begin, backup, l_size) != UC_ERR_OK)
            goto error;
    }

    if (m_size > 0 && !do_delete) {
        if (uc_mem_map(handle, address, m_size, perms) != UC_ERR_OK)
            goto error;
        if (uc_mem_write(handle, address, backup + l_size, m_size) != UC_ERR_OK)
            goto error;
    }

    if (r_size > 0) {
        if (uc_mem_map(handle, chunk_end, r_size, perms) != UC_ERR_OK)
            goto error;
        if (uc_mem_write(handle, chunk_end, backup + l_size + m_size, r_size) != UC_ERR_OK)
            goto error;
    }

    return true;

error:
    free(backup);
    return false;
}

UNICORN_EXPORT
uc_err uc_mem_protect(uch handle, uint64_t address, size_t size, uint32_t perms)
{
    struct uc_struct* uc = (struct uc_struct *)handle;
    MemoryRegion *mr;
    uint64_t addr = address;
    size_t count, len;

    if (handle == 0)
        // invalid handle
        return UC_ERR_UCH;

    if (size == 0)
        // trivial case, no change
        return UC_ERR_OK;

    // address must be aligned to uc->target_page_size
    if ((address & uc->target_page_align) != 0)
        return UC_ERR_INVAL;

    // size must be multiple of uc->target_page_size
    if ((size & uc->target_page_align) != 0)
        return UC_ERR_INVAL;

    // check for only valid permissions
    if ((perms & ~UC_PROT_ALL) != 0)
        return UC_ERR_INVAL;

    // check that user's entire requested block is mapped
    if (!check_mem_area(uc, address, size))
        return UC_ERR_NOMEM;

    // Now we know entire region is mapped, so change permissions
    // We may need to split regions if this area spans adjacent regions
    addr = address;
    count = 0;
    while(count < size) {
        mr = memory_mapping(uc, addr);
        len = MIN(size - count, mr->end - addr);
        if (!split_region(handle, mr, addr, len, false))
            return UC_ERR_NOMEM;

        mr = memory_mapping(uc, addr);
        mr->perms = perms;
        uc->readonly_mem(mr, (perms & UC_PROT_WRITE) == 0);

        count += len;
        addr += len;
    }
    return UC_ERR_OK;
}

UNICORN_EXPORT
uc_err uc_mem_unmap(uch handle, uint64_t address, size_t size)
{
    MemoryRegion *mr;
    struct uc_struct* uc = (struct uc_struct *)handle;
    uint64_t addr;
    size_t count, len;

    if (handle == 0)
        // invalid handle
        return UC_ERR_UCH;

    if (size == 0)
        // nothing to unmap
        return UC_ERR_OK;

    // address must be aligned to uc->target_page_size
    if ((address & uc->target_page_align) != 0)
        return UC_ERR_INVAL;

    // size must be multiple of uc->target_page_size
    if ((size & uc->target_page_align) != 0)
        return UC_ERR_MAP;

    // check that user's entire requested block is mapped
    if (!check_mem_area(uc, address, size))
        return UC_ERR_NOMEM;

    // Now we know entire region is mapped, so do the unmap
    // We may need to split regions if this area spans adjacent regions
    addr = address;
    count = 0;
    while(count < size) {
        mr = memory_mapping(uc, addr);
        len = MIN(size - count, mr->end - addr);
        if (!split_region(handle, mr, addr, len, true))
            return UC_ERR_NOMEM;
        // if we can retrieve the mapping, then no splitting took place
        // so unmap here
        mr = memory_mapping(uc, addr);
        if (mr != NULL)
           uc->memory_unmap(uc, mr);
        count += len;
        addr += len;
    }
    return UC_ERR_OK;
}

MemoryRegion *memory_mapping(struct uc_struct* uc, uint64_t address)
>>>>>>> 0962c482
{
    unsigned int i;

    for(i = 0; i < uc->mapped_block_count; i++) {
        if (address >= uc->mapped_blocks[i]->addr && address < uc->mapped_blocks[i]->end)
            return uc->mapped_blocks[i];
    }

    // not found
    return NULL;
}

static uc_err _hook_mem_invalid(struct uc_struct* uc, uc_cb_eventmem_t callback,
        void *user_data, uc_hook_h *evh)
{
    size_t i;

    // FIXME: only one event handler at the same time

    i = hook_find_new(uc);
    if (i) {
        uc->hook_callbacks[i].callback = callback;
        uc->hook_callbacks[i].user_data = user_data;
        *evh = i;
        uc->hook_mem_idx = i;
        return UC_ERR_OK;
    } else
        return UC_ERR_NOMEM;
}


static uc_err _hook_intr(struct uc_struct* uc, void *callback,
        void *user_data, uc_hook_h *evh)
{
    size_t i;

    // FIXME: only one event handler at the same time

    i = hook_find_new(uc);
    if (i) {
        uc->hook_callbacks[i].callback = callback;
        uc->hook_callbacks[i].user_data = user_data;
        *evh = i;
        uc->hook_intr_idx = i;
        return UC_ERR_OK;
    } else
        return UC_ERR_NOMEM;
}


static uc_err _hook_insn(struct uc_struct *uc, unsigned int insn_id, void *callback,
        void *user_data, uc_hook_h *evh)
{
    size_t i;

    switch(uc->arch) {
        default: break;
        case UC_ARCH_X86:
                 switch(insn_id) {
                     default: break;
                     case UC_X86_INS_OUT:
                              // FIXME: only one event handler at the same time
                              i = hook_find_new(uc);
                              if (i) {
                                  uc->hook_callbacks[i].callback = callback;
                                  uc->hook_callbacks[i].user_data = user_data;
                                  *evh = i;
                                  uc->hook_out_idx = i;
                                  return UC_ERR_OK;
                              } else
                                  return UC_ERR_NOMEM;
                     case UC_X86_INS_IN:
                              // FIXME: only one event handler at the same time
                              i = hook_find_new(uc);
                              if (i) {
                                  uc->hook_callbacks[i].callback = callback;
                                  uc->hook_callbacks[i].user_data = user_data;
                                  *evh = i;
                                  uc->hook_in_idx = i;
                                  return UC_ERR_OK;
                              } else
                                  return UC_ERR_NOMEM;
                     case UC_X86_INS_SYSCALL:
                     case UC_X86_INS_SYSENTER:
                              // FIXME: only one event handler at the same time
                              i = hook_find_new(uc);
                              if (i) {
                                  uc->hook_callbacks[i].callback = callback;
                                  uc->hook_callbacks[i].user_data = user_data;
                                  *evh = i;
                                  uc->hook_syscall_idx = i;
                                  return UC_ERR_OK;
                              } else
                                  return UC_ERR_NOMEM;
                 }
                 break;
    }

    return UC_ERR_OK;
}

UNICORN_EXPORT
uc_err uc_hook_add(ucengine *uc, uc_hook_h *hh, uc_hook_t type, void *callback, void *user_data, ...)
{
    va_list valist;
    int ret = UC_ERR_OK;
    int id;
    uint64_t begin, end;

    va_start(valist, user_data);

    switch(type) {
        default:
            ret = UC_ERR_HOOK;
            break;
        case UC_HOOK_INTR:
            ret = _hook_intr(uc, callback, user_data, hh);
            break;
        case UC_HOOK_INSN:
            id = va_arg(valist, int);
            ret = _hook_insn(uc, id, callback, user_data, hh);
            break;
        case UC_HOOK_CODE:
            begin = va_arg(valist, uint64_t);
            end = va_arg(valist, uint64_t);
            ret = _hook_code(uc, UC_HOOK_CODE, begin, end, callback, user_data, hh);
            break;
        case UC_HOOK_BLOCK:
            begin = va_arg(valist, uint64_t);
            end = va_arg(valist, uint64_t);
            ret = _hook_code(uc, UC_HOOK_BLOCK, begin, end, callback, user_data, hh);
            break;
        case UC_HOOK_MEM_INVALID:
            ret = _hook_mem_invalid(uc, callback, user_data, hh);
            break;
        case UC_HOOK_MEM_READ:
            begin = va_arg(valist, uint64_t);
            end = va_arg(valist, uint64_t);
            ret = _hook_mem_access(uc, UC_HOOK_MEM_READ, begin, end, callback, user_data, hh);
            break;
        case UC_HOOK_MEM_WRITE:
            begin = va_arg(valist, uint64_t);
            end = va_arg(valist, uint64_t);
            ret = _hook_mem_access(uc, UC_HOOK_MEM_WRITE, begin, end, callback, user_data, hh);
            break;
        case UC_HOOK_MEM_READ_WRITE:
            begin = va_arg(valist, uint64_t);
            end = va_arg(valist, uint64_t);
            ret = _hook_mem_access(uc, UC_HOOK_MEM_READ_WRITE, begin, end, callback, user_data, hh);
            break;
    }

    va_end(valist);

    return ret;
}

UNICORN_EXPORT
uc_err uc_hook_del(ucengine *uc, uc_hook_h hh)
{
    return hook_del(uc, hh);
}<|MERGE_RESOLUTION|>--- conflicted
+++ resolved
@@ -31,8 +31,8 @@
 
 #include "qemu/include/hw/boards.h"
 
-static uint8_t *copy_region(uch uc, MemoryRegion *mr);
-static bool split_region(uch handle, MemoryRegion *mr, uint64_t address, size_t size, bool do_delete);
+static uint8_t *copy_region(struct uc_struct *uc, MemoryRegion *mr);
+static bool split_region(struct uc_struct *uc, MemoryRegion *mr, uint64_t address, size_t size, bool do_delete);
 
 UNICORN_EXPORT
 unsigned int uc_version(unsigned int *major, unsigned int *minor)
@@ -587,9 +587,6 @@
     return UC_ERR_OK;
 }
 
-<<<<<<< HEAD
-MemoryRegion *memory_mapping(ucengine* uc, uint64_t address)
-=======
 // Create a backup copy of the indicated MemoryRegion.
 // Generally used in prepartion for splitting a MemoryRegion.
 static uint8_t *copy_region(uch handle, MemoryRegion *mr)
@@ -808,7 +805,6 @@
 }
 
 MemoryRegion *memory_mapping(struct uc_struct* uc, uint64_t address)
->>>>>>> 0962c482
 {
     unsigned int i;
 
