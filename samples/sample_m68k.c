--- conflicted
+++ resolved
@@ -60,11 +60,7 @@
     }
 
     // map 2MB memory for this emulation
-<<<<<<< HEAD
-    uc_mem_map(uc, ADDRESS, 2 * 1024 * 1024);
-=======
-    uc_mem_map(handle, ADDRESS, 2 * 1024 * 1024, UC_PROT_ALL);
->>>>>>> c23d387e
+    uc_mem_map(uc, ADDRESS, 2 * 1024 * 1024, UC_PROT_ALL);
 
     // write machine code to be emulated to memory
     uc_mem_write(uc, ADDRESS, (uint8_t *)M68K_CODE, sizeof(M68K_CODE) - 1);
